--- conflicted
+++ resolved
@@ -96,11 +96,7 @@
       // 1. previously seen hashes
       // 2. summaries for scheduling
       // 3. max rank from a batch
-<<<<<<< HEAD
-      type S = (Set[ByteString], Vector[WaitHandle[F]], Long)
-=======
       type S = (Set[ByteString], Vector[BlockSummary], Long)
->>>>>>> 4598ccc5
       val emptyS: S = (Set.empty, Vector.empty, jRank)
 
       for {
