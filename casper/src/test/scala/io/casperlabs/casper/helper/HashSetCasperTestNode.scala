package io.casperlabs.casper.helper

import java.nio.file.{Files, Path, Paths}

import cats.{Applicative, ApplicativeError, Id, Monad}
import cats.data.EitherT
import cats.effect.concurrent.{Ref, Semaphore}
import cats.effect.{Concurrent, Sync}
import cats.implicits._
import com.google.protobuf.ByteString
import io.casperlabs.catscontrib.ski._
import io.casperlabs.blockstorage._
import io.casperlabs.casper.LastApprovedBlock.LastApprovedBlock
import io.casperlabs.casper._
import io.casperlabs.casper.protocol._
import io.casperlabs.casper.util.ProtoUtil
import io.casperlabs.casper.util.comm.CasperPacketHandler.{
  ApprovedBlockReceivedHandler,
  CasperPacketHandlerImpl,
  CasperPacketHandlerInternal
}
import io.casperlabs.casper.util.comm.TransportLayerTestImpl
import io.casperlabs.casper.util.rholang.{InterpreterUtil, RuntimeManager}
import io.casperlabs.catscontrib._
import io.casperlabs.catscontrib.TaskContrib._
import io.casperlabs.catscontrib.effect.implicits._
import io.casperlabs.comm._
import io.casperlabs.comm.CommError.{CommErrT, ErrorHandler}
import io.casperlabs.comm.protocol.routing._
import io.casperlabs.comm.rp.Connect
import io.casperlabs.comm.rp.Connect._
import io.casperlabs.comm.rp.HandleMessages.handle
import io.casperlabs.crypto.signatures.Ed25519
import io.casperlabs.metrics.Metrics
import io.casperlabs.p2p.EffectsTestInstances._
import io.casperlabs.p2p.effects.PacketHandler
import io.casperlabs.shared.{Cell, Log}
import io.casperlabs.shared.PathOps.RichPath
import io.casperlabs.smartcontracts.ExecutionEngineService
import io.casperlabs.casper.helper.BlockDagStorageTestFixture.mapSize
import io.casperlabs.ipc
import monix.eval.Task
import monix.execution.Scheduler

import scala.collection.mutable
import scala.concurrent.duration.{FiniteDuration, MILLISECONDS}
import scala.util.Random

class HashSetCasperTestNode[F[_]](
    name: String,
    val local: PeerNode,
    tle: TransportLayerTestImpl[F],
    val genesis: BlockMessage,
    sk: Array[Byte],
    logicalTime: LogicalTime[F],
    implicit val errorHandlerEff: ErrorHandler[F],
    storageSize: Long,
    val blockDagDir: Path,
    val blockStoreDir: Path,
    blockProcessingLock: Semaphore[F],
    faultToleranceThreshold: Float = 0f,
    shardId: String = "casperlabs"
)(
    implicit
    concurrentF: Concurrent[F],
    val blockStore: BlockStore[F],
    val blockDagStorage: BlockDagStorage[F],
    val metricEff: Metrics[F],
    val abF: ToAbstractContext[F],
    val casperState: Cell[F, CasperState]
) {

  private val storageDirectory = Files.createTempDirectory(s"hash-set-casper-test-$name")

  implicit val logEff             = new LogStub[F]
  implicit val timeEff            = logicalTime
  implicit val connectionsCell    = Cell.unsafe[F, Connections](Connect.Connections.empty)
  implicit val transportLayerEff  = tle
  implicit val cliqueOracleEffect = SafetyOracle.cliqueOracle[F]
  implicit val rpConfAsk          = createRPConfAsk[F](local)

  val casperSmartContractsApi = HashSetCasperTestNode.simpleEEApi[F]()

  val bonds = genesis.body
    .flatMap(_.state.map(_.bonds.map(b => b.validator.toByteArray -> b.stake).toMap))
    .getOrElse(Map.empty)

  val runtimeManager = RuntimeManager(casperSmartContractsApi, bonds)
  val defaultTimeout = FiniteDuration(1000, MILLISECONDS)

  val validatorId = ValidatorIdentity(Ed25519.toPublic(sk), sk, "ed25519")

  val approvedBlock = ApprovedBlock(candidate = Some(ApprovedBlockCandidate(block = Some(genesis))))

  implicit val labF        = LastApprovedBlock.unsafe[F](Some(approvedBlock))
  val postGenesisStateHash = ProtoUtil.postStateHash(genesis)

  implicit val ee = runtimeManager.executionEngineService
  implicit val casperEff = new MultiParentCasperImpl[F](
    Some(validatorId),
    genesis,
    postGenesisStateHash,
    shardId,
    blockProcessingLock,
    faultToleranceThreshold = faultToleranceThreshold
  )

  implicit val multiparentCasperRef = MultiParentCasperRef.unsafe[F](Some(casperEff))

  val handlerInternal = new ApprovedBlockReceivedHandler(casperEff, approvedBlock)
  val casperPacketHandler =
    new CasperPacketHandlerImpl[F](Ref.unsafe[F, CasperPacketHandlerInternal[F]](handlerInternal))
  implicit val packetHandlerEff = PacketHandler.pf[F](
    casperPacketHandler.handle
  )

  def initialize(): F[Unit] =
    // pre-population removed from internals of Casper
    blockStore.put(genesis.blockHash, genesis) *>
      blockDagStorage.getRepresentation.flatMap { dag =>
        InterpreterUtil
          .validateBlockCheckpoint[F](
            genesis,
            dag,
            runtimeManager
          )
          .void
      }

  def receive(): F[Unit] = tle.receive(p => handle[F](p, defaultTimeout), kp(().pure[F]))

  def tearDown(): F[Unit] =
    tearDownNode().map { _ =>
      blockStoreDir.recursivelyDelete()
      blockDagDir.recursivelyDelete()
    }

  def tearDownNode(): F[Unit] =
    for {
      _ <- blockStore.close()
      _ <- blockDagStorage.close()
    } yield ()
}

object HashSetCasperTestNode {
  type Effect[A] = EitherT[Task, CommError, A]

  implicit val absF = new ToAbstractContext[Effect] {
    def fromTask[A](fa: Task[A]): Effect[A] = new MonadOps(fa).liftM[CommErrT]
  }

  def standaloneF[F[_]](
      genesis: BlockMessage,
      sk: Array[Byte],
      storageSize: Long = 1024L * 1024 * 10,
      faultToleranceThreshold: Float = 0f
  )(
      implicit
      errorHandler: ErrorHandler[F],
      concurrentF: Concurrent[F],
      absF: ToAbstractContext[F]
  ): F[HashSetCasperTestNode[F]] = {
    val name     = "standalone"
    val identity = peerNode(name, 40400)
    val tle =
      new TransportLayerTestImpl[F](identity, Map.empty[PeerNode, Ref[F, mutable.Queue[Protocol]]])
    val logicalTime: LogicalTime[F] = new LogicalTime[F]
    implicit val log                = new Log.NOPLog[F]()
    implicit val metricEff          = new Metrics.MetricsNOP[F]

    val blockDagDir   = BlockDagStorageTestFixture.blockDagStorageDir
    val blockStoreDir = BlockDagStorageTestFixture.blockStorageDir
    val env           = Context.env(blockStoreDir, mapSize)
    for {
      blockStore <- FileLMDBIndexBlockStore.create[F](env, blockStoreDir).map(_.right.get)
      blockDagStorage <- BlockDagFileStorage.createEmptyFromGenesis[F](
                          BlockDagFileStorage.Config(
                            blockDagDir.resolve("latest-messages-data"),
                            blockDagDir.resolve("latest-messages-crc"),
                            blockDagDir.resolve("block-metadata-data"),
                            blockDagDir.resolve("block-metadata-crc"),
                            blockDagDir.resolve("checkpoints")
                          ),
                          genesis
                        )(Concurrent[F], Log[F], blockStore)
      blockProcessingLock <- Semaphore[F](1)
      casperState         <- Cell.mvarCell[F, CasperState](CasperState())
      node = new HashSetCasperTestNode[F](
        name,
        identity,
        tle,
        genesis,
        sk,
        logicalTime,
        errorHandler,
        storageSize,
        blockDagDir,
        blockStoreDir,
        blockProcessingLock,
        faultToleranceThreshold
      )(
        concurrentF,
        blockStore,
        blockDagStorage,
        metricEff,
        absF,
        casperState
      )
      result <- node.initialize.map(_ => node)
    } yield result
  }

  def standaloneEff(
      genesis: BlockMessage,
      sk: Array[Byte],
      storageSize: Long = 1024L * 1024 * 10,
      faultToleranceThreshold: Float = 0f
  )(
      implicit scheduler: Scheduler
  ): HashSetCasperTestNode[Effect] =
    standaloneF[Effect](genesis, sk, storageSize, faultToleranceThreshold)(
      ApplicativeError_[Effect, CommError],
      Concurrent[Effect],
      ToAbstractContext[Effect]
    ).value.unsafeRunSync.right.get

  def networkF[F[_]](
      sks: IndexedSeq[Array[Byte]],
      genesis: BlockMessage,
      storageSize: Long = 1024L * 1024 * 10,
      faultToleranceThreshold: Float = 0f
  )(
      implicit errorHandler: ErrorHandler[F],
      concurrentF: Concurrent[F],
      absF: ToAbstractContext[F]
  ): F[IndexedSeq[HashSetCasperTestNode[F]]] = {
    val n     = sks.length
    val names = (1 to n).map(i => s"node-$i")
    val peers = names.map(peerNode(_, 40400))
    val msgQueues = peers
      .map(_ -> new mutable.Queue[Protocol]())
      .toMap
      .mapValues(Ref.unsafe[F, mutable.Queue[Protocol]])
    val logicalTime: LogicalTime[F] = new LogicalTime[F]

    val nodesF =
      names
        .zip(peers)
        .zip(sks)
        .toList
        .traverse {
          case ((n, p), sk) =>
            val tle                = new TransportLayerTestImpl[F](p, msgQueues)
            implicit val log       = new Log.NOPLog[F]()
            implicit val metricEff = new Metrics.MetricsNOP[F]

            val blockDagDir   = BlockDagStorageTestFixture.blockDagStorageDir
            val blockStoreDir = BlockDagStorageTestFixture.blockStorageDir
            val env           = Context.env(blockStoreDir, mapSize)
            for {
              blockStore <- FileLMDBIndexBlockStore.create[F](env, blockStoreDir).map(_.right.get)
              blockDagStorage <- BlockDagFileStorage.createEmptyFromGenesis[F](
                                  BlockDagFileStorage.Config(
                                    blockDagDir.resolve("latest-messages-data"),
                                    blockDagDir.resolve("latest-messages-crc"),
                                    blockDagDir.resolve("block-metadata-data"),
                                    blockDagDir.resolve("block-metadata-crc"),
                                    blockDagDir.resolve("checkpoints")
                                  ),
                                  genesis
                                )(Concurrent[F], Log[F], blockStore)
              semaphore <- Semaphore[F](1)
              casperState <- Cell.mvarCell[F, CasperState](
                              CasperState()
                            )
              node = new HashSetCasperTestNode[F](
                n,
                p,
                tle,
                genesis,
                sk,
                logicalTime,
                errorHandler,
                storageSize,
                blockDagDir,
                blockStoreDir,
                semaphore,
                faultToleranceThreshold
              )(
                concurrentF,
                blockStore,
                blockDagStorage,
                metricEff,
                absF,
                casperState
              )
            } yield node
        }
        .map(_.toVector)

    import Connections._
    //make sure all nodes know about each other
    for {
      nodes <- nodesF
      pairs = for {
        n <- nodes
        m <- nodes
        if n.local != m.local
      } yield (n, m)
      _ <- nodes.traverse(_.initialize).void
      _ <- pairs.foldLeft(().pure[F]) {
            case (f, (n, m)) =>
              f.flatMap(
                _ =>
                  n.connectionsCell.flatModify(
                    _.addConn[F](m.local)(Monad[F], n.logEff, n.metricEff)
                  )
              )
          }
    } yield nodes
  }

  def networkEff(
      sks: IndexedSeq[Array[Byte]],
      genesis: BlockMessage,
      storageSize: Long = 1024L * 1024 * 10,
      faultToleranceThreshold: Float = 0f
  ): Effect[IndexedSeq[HashSetCasperTestNode[Effect]]] =
    networkF[Effect](sks, genesis, storageSize, faultToleranceThreshold)(
      ApplicativeError_[Effect, CommError],
      Concurrent[Effect],
      ToAbstractContext[Effect]
    )

  val appErrId = new ApplicativeError[Id, CommError] {
    def ap[A, B](ff: Id[A => B])(fa: Id[A]): Id[B] = Applicative[Id].ap[A, B](ff)(fa)
    def pure[A](x: A): Id[A]                       = Applicative[Id].pure[A](x)
    def raiseError[A](e: CommError): Id[A] = {
      val errString = e match {
        case UnknownCommError(msg)                => s"UnknownCommError($msg)"
        case DatagramSizeError(size)              => s"DatagramSizeError($size)"
        case DatagramFramingError(ex)             => s"DatagramFramingError($ex)"
        case DatagramException(ex)                => s"DatagramException($ex)"
        case HeaderNotAvailable                   => "HeaderNotAvailable"
        case ProtocolException(th)                => s"ProtocolException($th)"
        case UnknownProtocolError(msg)            => s"UnknownProtocolError($msg)"
        case PublicKeyNotAvailable(node)          => s"PublicKeyNotAvailable($node)"
        case ParseError(msg)                      => s"ParseError($msg)"
        case EncryptionHandshakeIncorrectlySigned => "EncryptionHandshakeIncorrectlySigned"
        case BootstrapNotProvided                 => "BootstrapNotProvided"
        case PeerNodeNotFound(peer)               => s"PeerNodeNotFound($peer)"
        case PeerUnavailable(peer)                => s"PeerUnavailable($peer)"
        case MalformedMessage(pm)                 => s"MalformedMessage($pm)"
        case CouldNotConnectToBootstrap           => "CouldNotConnectToBootstrap"
        case InternalCommunicationError(msg)      => s"InternalCommunicationError($msg)"
        case TimeOut                              => "TimeOut"
        case _                                    => e.toString
      }

      throw new Exception(errString)
    }

    def handleErrorWith[A](fa: Id[A])(f: (CommError) => Id[A]): Id[A] = fa
  }

  implicit val syncEffectInstance = cats.effect.Sync.catsEitherTSync[Task, CommError]

  val errorHandler = ApplicativeError_.applicativeError[Id, CommError](appErrId)

  def randomBytes(length: Int): Array[Byte] = Array.fill(length)(Random.nextInt(256).toByte)

  def endpoint(port: Int): Endpoint = Endpoint("host", port, port)

  def peerNode(name: String, port: Int): PeerNode =
    PeerNode(NodeIdentifier(name.getBytes), endpoint(port))

  //TODO: Give a better implementation for use in testing; this one is too simplistic.
  def simpleEEApi[F[_]: Applicative](): ExecutionEngineService[F] =
    new ExecutionEngineService[F] {
      import ipc._
      private val zero          = Array.fill(32)(0.toByte)
      private val key           = Key(Key.KeyInstance.Hash(KeyHash(ByteString.copyFrom(zero))))
      private val transform     = Transform(Transform.TransformInstance.Identity(TransformIdentity()))
      private val op            = Op(Op.OpInstance.Read(ReadOp()))
      private val transforEntry = TransformEntry(Some(key), Some(transform))
      private val opEntry       = OpEntry(Some(key), Some(op))
      private val ee            = ExecutionEffect(Seq(opEntry), Seq(transforEntry))

      override def emptyStateHash: ByteString = ByteString.copyFrom(zero)

      override def exec(
          prestate: ByteString,
          deploys: Seq[Deploy]
      ): F[Either[Throwable, Seq[DeployResult]]] =
        //This function returns the same `DeployResult` for all deploys,
        //regardless of their wasm code. It pretends to have run all the deploys,
        //but it doesn't really; it just returns the same result no matter what.
        deploys
          .map(_ => DeployResult(10, DeployResult.Result.Effects(ee)))
          .asRight[Throwable]
          .pure[F]

      override def commit(
          prestate: ByteString,
          effects: Seq[TransformEntry]
      ): F[Either[Throwable, ByteString]] = {
        //This function increments the prestate by interpreting as an integer and adding 1.
        //The purpose of this is simply to have the output post-state be different
        //than the input pre-state. `effects` is not used.
        val arr    = if (prestate.isEmpty) zero.clone() else prestate.toByteArray
        val n      = BigInt(arr)
        val newArr = pad((n + 1).toByteArray, 32)

        ByteString.copyFrom(newArr).asRight[Throwable].pure[F]
      }
<<<<<<< HEAD
=======

      override def query(
          state: ByteString,
          baseKey: Key,
          path: Seq[String]
      ): F[Either[Throwable, Value]] =
        Applicative[F].pure[Either[Throwable, Value]](
          Left(new Exception("Method `query` not implemented on this instance!"))
        )

      override def close(): F[Unit] = ().pure[F]
>>>>>>> 733a0c35
    }

  private def pad(x: Array[Byte], length: Int): Array[Byte] =
    if (x.length < length) Array.fill(length - x.length)(0.toByte) ++ x
    else x
}<|MERGE_RESOLUTION|>--- conflicted
+++ resolved
@@ -413,8 +413,6 @@
 
         ByteString.copyFrom(newArr).asRight[Throwable].pure[F]
       }
-<<<<<<< HEAD
-=======
 
       override def query(
           state: ByteString,
@@ -424,9 +422,6 @@
         Applicative[F].pure[Either[Throwable, Value]](
           Left(new Exception("Method `query` not implemented on this instance!"))
         )
-
-      override def close(): F[Unit] = ().pure[F]
->>>>>>> 733a0c35
     }
 
   private def pad(x: Array[Byte], length: Int): Array[Byte] =
