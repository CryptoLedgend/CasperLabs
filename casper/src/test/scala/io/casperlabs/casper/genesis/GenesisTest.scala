package io.casperlabs.casper.genesis

import java.io.PrintWriter
import java.nio.file.{Files, Path, Paths}
import java.util.Base64

import cats.effect.Sync
import cats.implicits._
import io.casperlabs.casper.consensus.state
import io.casperlabs.casper.helper.{HashSetCasperTestNode, StorageFixture}
import com.google.protobuf.ByteString
import io.casperlabs.casper.util.{CasperLabsProtocol, ProtoUtil}
import io.casperlabs.casper.util.execengine.ExecutionEngineServiceStub
import io.casperlabs.crypto.Keys
import io.casperlabs.ipc
import io.casperlabs.models.{Message, Weight}
import io.casperlabs.shared.LogStub
import io.casperlabs.shared.PathOps.RichPath
import io.casperlabs.shared.Log
import io.casperlabs.smartcontracts.ExecutionEngineService
import io.casperlabs.storage.BlockMsgWithTransform
import io.casperlabs.storage.block.BlockStorage
import monix.eval.Task
import org.scalatest.{FlatSpec, Matchers}

class GenesisTest extends FlatSpec with Matchers with StorageFixture {

  it should "create a valid genesis block" in withCombinedStorage() { implicit storage =>
    val accounts = Seq(
      ("KZZwxShJ8aqC6N/lvocsFrYAvwnMiYPgS5A0ETWPLeY=", 0, 100),
      ("V3dfs7swdXYE68RTvQObGZ6PCadHZKwWkPc25zS33hg=", 0, 200),
      ("a/GydTUB0C04Z4lQam2TaB0imcbt/URV9Za5e8VyWWg=", 100, 0)
    )

    val maxBlockSizeBytes = 10 * 1024 * 1024
    val maxTtlMillis      = 1000
    val maxDependencies   = 10

    val spec = ipc.ChainSpec
      .GenesisConfig()
      .withName("casperlabs")
      .withTimestamp(1234567890L)
      .withProtocolVersion(state.ProtocolVersion(1))
      .withAccounts(accounts map {
        case (key, balance, bond) =>
          ipc.ChainSpec
            .GenesisAccount()
            .withPublicKey(ByteString.copyFrom(java.util.Base64.getDecoder.decode(key)))
            .withBalance(state.BigInt(balance.toString, bitWidth = 512))
            .withBondedAmount(state.BigInt(bond.toString, bitWidth = 512))
      })
      .withDeployConfig(
        ipc.ChainSpec
          .DeployConfig()
          .withMaxBlockSizeBytes(maxBlockSizeBytes)
          .withMaxDependencies(maxDependencies)
          .withMaxTtlMillis(maxTtlMillis)
      )

<<<<<<< HEAD
      val spec = ipc.ChainSpec
        .GenesisConfig()
        .withName("casperlabs")
        .withTimestamp(1234567890L)
        .withProtocolVersion(state.ProtocolVersion(1))
        .withEeConfig(
          ipc.ChainSpec.GenesisConfig
            .ExecConfig()
            .withAccounts(accounts map {
              case (key, balance, bond) =>
                ipc.ChainSpec.GenesisConfig.ExecConfig
                  .GenesisAccount()
                  .withPublicKey(ByteString.copyFrom(java.util.Base64.getDecoder.decode(key)))
                  .withBalance(state.BigInt(balance.toString, bitWidth = 512))
                  .withBondedAmount(state.BigInt(bond.toString, bitWidth = 512))
            })
        )
=======
    val validatorsMap =
      accounts.collect {
        case (key, _, bond) if bond > 0 =>
          (Keys.PublicKey(java.util.Base64.getDecoder.decode(key)), Weight(bond))
      }.toMap

    implicit val casperSmartContractsApi = HashSetCasperTestNode.simpleEEApi[Task](validatorsMap)
    implicit val logEff                  = LogStub[Task]()
>>>>>>> 9c5713ad

    for {
      genesisWithTransform <- Genesis.fromChainSpec[Task](spec)
      implicit0(versions: CasperLabsProtocol[Task]) <- CasperLabsProtocol
                                                        .fromChainSpec[Task](
                                                          ipc
                                                            .ChainSpec()
                                                            .withGenesis(spec)
                                                        )

      deployConfig <- versions.configAt(Message.asMainRank(0L)).map(_.deployConfig)
      _            = assert(deployConfig.maxTtlMillis == maxTtlMillis)
      _            = assert(deployConfig.maxDependencies == maxDependencies)
      _            = assert(deployConfig.maxBlockSizeBytes == maxBlockSizeBytes)

      BlockMsgWithTransform(Some(genesis), _) = genesisWithTransform

      _ = genesis.getHeader.chainName shouldBe "casperlabs"
      _ = genesis.getHeader.timestamp shouldBe 1234567890L
      _ = genesis.getHeader.getProtocolVersion shouldBe state.ProtocolVersion(1)
      _ = genesis.getHeader.getState.bonds should have size 2

      stored <- storage.get(genesis.blockHash)
      _      = stored should not be (empty)

      dag <- storage.getRepresentation
      maybePostGenesisStateHash <- ExecutionEngineServiceStub
                                    .validateBlockCheckpoint[Task](
                                      genesis,
                                      dag
                                    )
    } yield maybePostGenesisStateHash shouldBe 'right
  }
}<|MERGE_RESOLUTION|>--- conflicted
+++ resolved
@@ -41,14 +41,18 @@
       .withName("casperlabs")
       .withTimestamp(1234567890L)
       .withProtocolVersion(state.ProtocolVersion(1))
-      .withAccounts(accounts map {
-        case (key, balance, bond) =>
-          ipc.ChainSpec
-            .GenesisAccount()
-            .withPublicKey(ByteString.copyFrom(java.util.Base64.getDecoder.decode(key)))
-            .withBalance(state.BigInt(balance.toString, bitWidth = 512))
-            .withBondedAmount(state.BigInt(bond.toString, bitWidth = 512))
-      })
+      .withEeConfig(
+        ipc.ChainSpec.GenesisConfig
+          .ExecConfig()
+          .withAccounts(accounts map {
+            case (key, balance, bond) =>
+              ipc.ChainSpec.GenesisConfig.ExecConfig
+                .GenesisAccount()
+                .withPublicKey(ByteString.copyFrom(java.util.Base64.getDecoder.decode(key)))
+                .withBalance(state.BigInt(balance.toString, bitWidth = 512))
+                .withBondedAmount(state.BigInt(bond.toString, bitWidth = 512))
+          })
+      )
       .withDeployConfig(
         ipc.ChainSpec
           .DeployConfig()
@@ -57,25 +61,6 @@
           .withMaxTtlMillis(maxTtlMillis)
       )
 
-<<<<<<< HEAD
-      val spec = ipc.ChainSpec
-        .GenesisConfig()
-        .withName("casperlabs")
-        .withTimestamp(1234567890L)
-        .withProtocolVersion(state.ProtocolVersion(1))
-        .withEeConfig(
-          ipc.ChainSpec.GenesisConfig
-            .ExecConfig()
-            .withAccounts(accounts map {
-              case (key, balance, bond) =>
-                ipc.ChainSpec.GenesisConfig.ExecConfig
-                  .GenesisAccount()
-                  .withPublicKey(ByteString.copyFrom(java.util.Base64.getDecoder.decode(key)))
-                  .withBalance(state.BigInt(balance.toString, bitWidth = 512))
-                  .withBondedAmount(state.BigInt(bond.toString, bitWidth = 512))
-            })
-        )
-=======
     val validatorsMap =
       accounts.collect {
         case (key, _, bond) if bond > 0 =>
@@ -84,7 +69,6 @@
 
     implicit val casperSmartContractsApi = HashSetCasperTestNode.simpleEEApi[Task](validatorsMap)
     implicit val logEff                  = LogStub[Task]()
->>>>>>> 9c5713ad
 
     for {
       genesisWithTransform <- Genesis.fromChainSpec[Task](spec)
