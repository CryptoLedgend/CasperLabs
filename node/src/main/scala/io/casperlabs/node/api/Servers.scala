--- conflicted
+++ resolved
@@ -89,11 +89,7 @@
   }
 
   /** Start a gRPC server with services meant for users and dApp developers. */
-<<<<<<< HEAD
-  def externalServersR[F[_]: Concurrent: TaskLike: Log: MultiParentCasperRef: Metrics: BlockStorage: ExecutionEngineService: DeployStorage: Validation: Fs2Compiler: DeployBuffer: EventStream](
-=======
-  def externalServersR[F[_]: Concurrent: TaskLike: Log: MultiParentCasperRef: Metrics: BlockStorage: ExecutionEngineService: DeployStorage: Validation: Fs2Compiler: DeployBuffer: DagStorage](
->>>>>>> f9494c95
+  def externalServersR[F[_]: Concurrent: TaskLike: Log: MultiParentCasperRef: Metrics: BlockStorage: ExecutionEngineService: DeployStorage: Validation: Fs2Compiler: DeployBuffer: DagStorage: EventStream](
       port: Int,
       maxMessageSize: Int,
       ingressScheduler: Scheduler,
