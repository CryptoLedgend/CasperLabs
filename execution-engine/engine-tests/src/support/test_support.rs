--- conflicted
+++ resolved
@@ -1,16 +1,9 @@
 use std::{
     collections::HashMap,
-<<<<<<< HEAD
-    convert::TryInto,
+    convert::{TryFrom, TryInto},
     ffi::OsStr,
     fs,
     path::{Path, PathBuf},
-=======
-    convert::{TryFrom, TryInto},
-    ffi::OsStr,
-    fs,
-    path::PathBuf,
->>>>>>> 80909d19
     rc::Rc,
     sync::Arc,
 };
