--- conflicted
+++ resolved
@@ -21,18 +21,12 @@
 use engine_core::engine_state::{EngineConfig, EngineState, SYSTEM_ACCOUNT_ADDR};
 use engine_core::execution::{self, MINT_NAME, POS_NAME};
 use engine_grpc_server::engine_server::ipc::{
-<<<<<<< HEAD
-    CommitRequest, CommitResponse, Deploy, DeployCode, DeployItem, DeployPayload, DeployResult,
-    DeployResult_ExecutionResult, DeployResult_PreconditionFailure, ExecuteRequest,
-    ExecuteResponse, GenesisResponse, QueryRequest, StoredContractHash, StoredContractName,
-    StoredContractURef, ValidateRequest, ValidateResponse,
-=======
     ChainSpec_ActivationPoint, ChainSpec_CostTable_WasmCosts, ChainSpec_UpgradePoint,
     CommitRequest, DeployCode, DeployItem, DeployPayload, DeployResult,
     DeployResult_ExecutionResult, DeployResult_PreconditionFailure, ExecuteRequest,
     ExecuteResponse, GenesisResponse, QueryRequest, StoredContractHash, StoredContractName,
-    StoredContractURef, UpgradeRequest, UpgradeResponse,
->>>>>>> 8c1a3ef9
+    StoredContractURef, UpgradeRequest, UpgradeResponse, ValidateRequest, ValidateResponse,
+    CommitRequest, CommitResponse,
 };
 use engine_grpc_server::engine_server::ipc_grpc::ExecutionEngineService;
 use engine_grpc_server::engine_server::mappings::{CommitTransforms, MappingError};
@@ -49,12 +43,8 @@
 use engine_storage::protocol_data_store::lmdb::LmdbProtocolDataStore;
 use engine_storage::transaction_source::lmdb::LmdbEnvironment;
 use engine_storage::trie_store::lmdb::LmdbTrieStore;
-<<<<<<< HEAD
-
-=======
 use engine_wasm_prep::wasm_costs::WasmCosts;
 use protobuf::RepeatedField;
->>>>>>> 8c1a3ef9
 use transforms::TransformEntry;
 
 use crate::test::{
@@ -309,8 +299,6 @@
     }
 }
 
-<<<<<<< HEAD
-=======
 pub struct UpgradeRequestBuilder {
     pre_state_hash: Vec<u8>,
     current_protocol_version: ProtocolVersion,
@@ -413,44 +401,6 @@
     }
 }
 
-pub fn get_protocol_version() -> ProtocolVersion {
-    let mut protocol_version: ProtocolVersion = ProtocolVersion::new();
-    protocol_version.set_value(1);
-    protocol_version
-}
-
-pub fn get_mock_deploy() -> DeployItem {
-    let mut deploy = DeployItem::new();
-    deploy.set_address(MOCKED_ACCOUNT_ADDRESS.to_vec());
-    deploy.set_gas_price(1);
-    let deploy_payload = {
-        let mut deploy_code = DeployCode::new();
-        deploy_code.set_code(test_utils::create_empty_wasm_module_bytes());
-        let mut deploy_payload = DeployPayload::new();
-        deploy_payload.set_deploy_code(deploy_code);
-        deploy_payload
-    };
-    deploy.set_session(deploy_payload);
-    deploy.set_deploy_hash([1u8; 32].to_vec());
-    deploy
-}
-
-fn get_compiled_wasm_path(contract_file: PathBuf) -> PathBuf {
-    let mut path = std::env::current_dir().expect("should get working directory");
-    path.push(PathBuf::from(COMPILED_WASM_PATH));
-    path.push(contract_file);
-    path
-}
-
-/// Reads a given compiled contract file from [`COMPILED_WASM_PATH`].
-pub fn read_wasm_file_bytes(contract_file: &str) -> Vec<u8> {
-    let contract_file = PathBuf::from(contract_file);
-    let path = get_compiled_wasm_path(contract_file);
-    std::fs::read(path.clone())
-        .unwrap_or_else(|_| panic!("should read bytes from disk: {:?}", path))
-}
-
->>>>>>> 8c1a3ef9
 #[derive(Debug, Copy, Clone, Hash, PartialEq, Eq)]
 pub enum SystemContractType {
     Mint,
@@ -1218,38 +1168,20 @@
     protocol_version
 }
 
-pub fn get_mock_deploy() -> Deploy {
-    let mut deploy = Deploy::new();
+pub fn get_mock_deploy() -> DeployItem {
+    let mut deploy = DeployItem::new();
     deploy.set_address(MOCKED_ACCOUNT_ADDRESS.to_vec());
     deploy.set_gas_price(1);
-    let mut deploy_code = DeployCode::new();
-    deploy_code.set_code(test_utils::create_empty_wasm_module_bytes());
-    deploy.set_session(deploy_code);
+    let deploy_payload = {
+        let mut deploy_code = DeployCode::new();
+        deploy_code.set_code(test_utils::create_empty_wasm_module_bytes());
+        let mut deploy_payload = DeployPayload::new();
+        deploy_payload.set_deploy_code(deploy_code);
+        deploy_payload
+    };
+    deploy.set_session(deploy_payload);
     deploy.set_deploy_hash([1u8; 32].to_vec());
     deploy
-}
-
-fn get_mock_deploy_code() -> DeployCode {
-    let mut deploy_code = DeployCode::new();
-    deploy_code.set_code(test_utils::create_empty_wasm_module_bytes());
-    deploy_code
-}
-
-pub fn get_mock_deploy_item() -> DeployItem {
-    let mut deploy_item = DeployItem::new();
-    deploy_item.set_address(MOCKED_ACCOUNT_ADDRESS.to_vec());
-    deploy_item.set_gas_price(1);
-
-    let mut payment_payload = DeployPayload::new();
-    payment_payload.set_deploy_code(get_mock_deploy_code());
-    deploy_item.set_payment(payment_payload);
-
-    let mut session_payload = DeployPayload::new();
-    session_payload.set_deploy_code(get_mock_deploy_code());
-    deploy_item.set_session(session_payload);
-
-    deploy_item.set_deploy_hash([1u8; 32].to_vec());
-    deploy_item
 }
 
 fn get_compiled_wasm_path(contract_file: PathBuf) -> PathBuf {
