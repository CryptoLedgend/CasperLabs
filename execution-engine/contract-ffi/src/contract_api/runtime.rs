use alloc::{collections::BTreeMap, string::String, vec::Vec};

use crate::{
    args_parser::ArgsParser,
    block_time::{BlockTime, BLOCKTIME_SER_SIZE},
    bytesrepr::{self, deserialize, FromBytes},
    contract_api::{
        self,
        error::{self, Error},
        ContractRef,
    },
    execution::{Phase, PHASE_SIZE},
    ext_ffi,
    key::Key,
    unwrap_or_revert::UnwrapOrRevert,
    uref::URef,
    value::{
        account::{PublicKey, PUBLIC_KEY_SIZE},
        CLTyped, CLValue,
    },
};

/// Returns `value` to the host, terminating the currently running module.
///
/// Note this function is only relevant to contracts stored on chain which return a value to their
/// caller. The return value of a directly deployed contract is never looked at.
pub fn ret(value: CLValue, extra_urefs: Vec<URef>) -> ! {
    let (ptr, size, _bytes) = contract_api::to_ptr(value);
    let (urefs_ptr, urefs_size, _bytes2) = contract_api::to_ptr(extra_urefs);
    unsafe {
        ext_ffi::ret(ptr, size, urefs_ptr, urefs_size);
    }
}

/// Stops execution of a contract and reverts execution effects with a given reason.
pub fn revert<T: Into<Error>>(error: T) -> ! {
    unsafe {
        ext_ffi::revert(error.into().into());
    }
}

/// Call the given contract, passing the given (serialized) arguments to
/// the host in order to have them available to the called contract during its
/// execution. The value returned from the contract call (see `ret` above) is
/// returned from this function.
#[allow(clippy::ptr_arg)]
pub fn call_contract<A: ArgsParser, T: CLTyped + FromBytes>(
    c_ptr: ContractRef,
    args: A,
    extra_urefs: Vec<Key>,
) -> T {
    let contract_key: Key = c_ptr.into();
    let (key_ptr, key_size, _bytes1) = contract_api::to_ptr(contract_key);
    let (args_ptr, args_size, _bytes2) = ArgsParser::parse(args)
        .map(contract_api::to_ptr)
        .unwrap_or_revert();
    let (urefs_ptr, urefs_size, _bytes3) = contract_api::to_ptr(extra_urefs);
    let res_size = unsafe {
        ext_ffi::call_contract(
            key_ptr, key_size, args_ptr, args_size, urefs_ptr, urefs_size,
        )
    };
    let res_ptr = contract_api::alloc_bytes(res_size);
    let res_bytes = unsafe {
        ext_ffi::get_call_result(res_ptr);
        Vec::from_raw_parts(res_ptr, res_size, res_size)
    };
    deserialize(res_bytes).unwrap_or_revert()
}

/// Takes the name of a function to store and a contract URef, and overwrites the value under
/// that URef with a new Contract instance containing the original contract's named_keys, the
/// current protocol version, and the newly created bytes of the stored function.
pub fn upgrade_contract_at_uref(name: &str, uref: URef) {
    let (name_ptr, name_size, _bytes) = contract_api::to_ptr(name);
    let key: Key = uref.into();
    let (key_ptr, key_size, _bytes) = contract_api::to_ptr(key);
    let result_value =
        unsafe { ext_ffi::upgrade_contract_at_uref(name_ptr, name_size, key_ptr, key_size) };
    match error::result_from(result_value) {
        Ok(()) => (),
        Err(error) => revert(error),
    }
}

fn load_arg(index: u32) -> Option<usize> {
    let arg_size = unsafe { ext_ffi::load_arg(index) };
    if arg_size >= 0 {
        Some(arg_size as usize)
    } else {
        None
    }
}

/// Return the i-th argument passed to the host for the current module
/// invocation. Note that this is only relevant to contracts stored on-chain
/// since a contract deployed directly is not invoked with any arguments.
pub fn get_arg<T: CLTyped + FromBytes>(i: u32) -> Option<Result<T, bytesrepr::Error>> {
    let arg_size = load_arg(i)?;
    let arg_bytes = {
        let dest_ptr = contract_api::alloc_bytes(arg_size);
        unsafe {
            ext_ffi::get_arg(dest_ptr);
            Vec::from_raw_parts(dest_ptr, arg_size, arg_size)
        }
    };
    Some(deserialize(arg_bytes))
}

/// Returns caller of current context.
/// When in root context (not in the sub call) - returns None.
/// When in the sub call - returns public key of the account that made the
/// deploy.
pub fn get_caller() -> PublicKey {
    let dest_ptr = contract_api::alloc_bytes(PUBLIC_KEY_SIZE);
    unsafe { ext_ffi::get_caller(dest_ptr) };
    let bytes = unsafe { Vec::from_raw_parts(dest_ptr, PUBLIC_KEY_SIZE, PUBLIC_KEY_SIZE) };
    deserialize(bytes).unwrap_or_revert()
}

pub fn get_blocktime() -> BlockTime {
    let dest_ptr = contract_api::alloc_bytes(BLOCKTIME_SER_SIZE);
    let bytes = unsafe {
        ext_ffi::get_blocktime(dest_ptr);
        Vec::from_raw_parts(dest_ptr, BLOCKTIME_SER_SIZE, BLOCKTIME_SER_SIZE)
    };
    deserialize(bytes).unwrap_or_revert()
}

pub fn get_phase() -> Phase {
    let dest_ptr = contract_api::alloc_bytes(PHASE_SIZE);
    unsafe { ext_ffi::get_phase(dest_ptr) };
    let bytes = unsafe { Vec::from_raw_parts(dest_ptr, PHASE_SIZE, PHASE_SIZE) };
    deserialize(bytes).unwrap_or_revert()
}

/// Return the unforgable reference known by the current module under the given
/// name. This either comes from the named_keys of the account or contract,
/// depending on whether the current module is a sub-call or not.
pub fn get_key(name: &str) -> Option<Key> {
<<<<<<< HEAD
    let (name_ptr, name_size, _bytes) = contract_api::to_ptr(name);
    let key_size = unsafe { ext_ffi::get_key(name_ptr, name_size) };
    let dest_ptr = contract_api::alloc_bytes(key_size);
    let key_bytes = unsafe {
        // TODO: unify FFIs that just copy from the host buffer
        // https://casperlabs.atlassian.net/browse/EE-426
        ext_ffi::get_arg(dest_ptr);
        Vec::from_raw_parts(dest_ptr, key_size, key_size)
    };
    // TODO: better error handling (i.e. pass the `Result` on)
    deserialize(key_bytes).unwrap_or_revert()
=======
    let (name_ptr, name_size, _bytes) = to_ptr(name);
    let mut key_bytes = [0u8; Key::serialized_size_hint()];
    let mut total_bytes: usize = 0;
    let ret = unsafe {
        ext_ffi::get_key(
            name_ptr,
            name_size,
            key_bytes.as_mut_ptr(),
            key_bytes.len(),
            &mut total_bytes as *mut usize,
        )
    };
    match result_from(ret) {
        Ok(_) => {}
        Err(Error::MissingKey) => return None,
        Err(e) => revert(e),
    }
    let key: Key = deserialize(&key_bytes[..total_bytes]).unwrap_or_revert();
    Some(key)
>>>>>>> 7bfcf329
}

/// Check if the given name corresponds to a known unforgable reference
pub fn has_key(name: &str) -> bool {
    let (name_ptr, name_size, _bytes) = contract_api::to_ptr(name);
    let result = unsafe { ext_ffi::has_key(name_ptr, name_size) };
    result == 0
}

/// Put the given key to the named_keys map under the given name
pub fn put_key(name: &str, key: Key) {
    let (name_ptr, name_size, _bytes) = contract_api::to_ptr(name);
    let (key_ptr, key_size, _bytes2) = contract_api::to_ptr(key);
    unsafe { ext_ffi::put_key(name_ptr, name_size, key_ptr, key_size) };
}

/// Removes Key persisted under [name] in the current context's map.
pub fn remove_key(name: &str) {
    let (name_ptr, name_size, _bytes) = contract_api::to_ptr(name);
    unsafe { ext_ffi::remove_key(name_ptr, name_size) }
}

pub fn list_named_keys() -> BTreeMap<String, Key> {
    let bytes_size = unsafe { ext_ffi::load_named_keys() };
    let dest_ptr = contract_api::alloc_bytes(bytes_size);
    let bytes = unsafe {
        ext_ffi::list_named_keys(dest_ptr);
        Vec::from_raw_parts(dest_ptr, bytes_size, bytes_size)
    };
    deserialize(bytes).unwrap_or_revert()
}

/// checks if a uref is valid
pub fn is_valid_uref(uref: URef) -> bool {
    let (uref_ptr, uref_size, _bytes) = contract_api::to_ptr(uref);
    let result = unsafe { ext_ffi::is_valid_uref(uref_ptr, uref_size) };
    result != 0
}<|MERGE_RESOLUTION|>--- conflicted
+++ resolved
@@ -1,3 +1,6 @@
+// Can be removed once https://github.com/rust-lang/rustfmt/issues/3362 is resolved.
+#[rustfmt::skip]
+use alloc::vec;
 use alloc::{collections::BTreeMap, string::String, vec::Vec};
 
 use crate::{
@@ -138,21 +141,8 @@
 /// name. This either comes from the named_keys of the account or contract,
 /// depending on whether the current module is a sub-call or not.
 pub fn get_key(name: &str) -> Option<Key> {
-<<<<<<< HEAD
-    let (name_ptr, name_size, _bytes) = contract_api::to_ptr(name);
-    let key_size = unsafe { ext_ffi::get_key(name_ptr, name_size) };
-    let dest_ptr = contract_api::alloc_bytes(key_size);
-    let key_bytes = unsafe {
-        // TODO: unify FFIs that just copy from the host buffer
-        // https://casperlabs.atlassian.net/browse/EE-426
-        ext_ffi::get_arg(dest_ptr);
-        Vec::from_raw_parts(dest_ptr, key_size, key_size)
-    };
-    // TODO: better error handling (i.e. pass the `Result` on)
-    deserialize(key_bytes).unwrap_or_revert()
-=======
-    let (name_ptr, name_size, _bytes) = to_ptr(name);
-    let mut key_bytes = [0u8; Key::serialized_size_hint()];
+    let (name_ptr, name_size, _bytes) = contract_api::to_ptr(name);
+    let mut key_bytes = vec![0u8; Key::serialized_size_hint()];
     let mut total_bytes: usize = 0;
     let ret = unsafe {
         ext_ffi::get_key(
@@ -163,14 +153,14 @@
             &mut total_bytes as *mut usize,
         )
     };
-    match result_from(ret) {
+    match error::result_from(ret) {
         Ok(_) => {}
         Err(Error::MissingKey) => return None,
         Err(e) => revert(e),
     }
-    let key: Key = deserialize(&key_bytes[..total_bytes]).unwrap_or_revert();
+    key_bytes.truncate(total_bytes);
+    let key: Key = deserialize(key_bytes).unwrap_or_revert();
     Some(key)
->>>>>>> 7bfcf329
 }
 
 /// Check if the given name corresponds to a known unforgable reference
