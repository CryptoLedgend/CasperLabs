#![no_std]

#[macro_use]
extern crate alloc;
extern crate contract_ffi;

use contract_ffi::contract_api::{self, Error, PurseTransferResult};
use contract_ffi::value::account::PurseId;
use contract_ffi::value::U512;

const GET_PAYMENT_PURSE: &str = "get_payment_purse";

enum Arg {
    Amount = 0,
}

<<<<<<< HEAD
=======
enum Error {
    GetPosURef = 1,
    Transfer = 2,
    MissingArgument = 100,
    InvalidArgument = 101,
}

>>>>>>> 11eb35a3
#[no_mangle]
pub extern "C" fn call() {
    let amount: U512 = match contract_api::get_arg(Arg::Amount as u32) {
        Some(Ok(data)) => data,
        Some(Err(_)) => contract_api::revert(Error::InvalidArgument as u32),
        None => contract_api::revert(Error::MissingArgument as u32),
    };

    let main_purse: PurseId = contract_api::main_purse();

    let pos_pointer = contract_api::get_pos();

    let payment_purse: PurseId =
        contract_api::call_contract(pos_pointer, &(GET_PAYMENT_PURSE,), &vec![]);

    if let PurseTransferResult::TransferError =
        contract_api::transfer_from_purse_to_purse(main_purse, payment_purse, amount)
    {
        contract_api::revert(Error::Transfer.into());
    }
}<|MERGE_RESOLUTION|>--- conflicted
+++ resolved
@@ -14,22 +14,12 @@
     Amount = 0,
 }
 
-<<<<<<< HEAD
-=======
-enum Error {
-    GetPosURef = 1,
-    Transfer = 2,
-    MissingArgument = 100,
-    InvalidArgument = 101,
-}
-
->>>>>>> 11eb35a3
 #[no_mangle]
 pub extern "C" fn call() {
     let amount: U512 = match contract_api::get_arg(Arg::Amount as u32) {
         Some(Ok(data)) => data,
-        Some(Err(_)) => contract_api::revert(Error::InvalidArgument as u32),
-        None => contract_api::revert(Error::MissingArgument as u32),
+        Some(Err(_)) => contract_api::revert(Error::InvalidArgument.into()),
+        None => contract_api::revert(Error::MissingArgument.into()),
     };
 
     let main_purse: PurseId = contract_api::main_purse();
