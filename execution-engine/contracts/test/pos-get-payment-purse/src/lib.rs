#![no_std]

extern crate alloc;
extern crate contract_ffi;
use alloc::vec::Vec;

use contract_ffi::contract_api::{self, Error as ApiError, PurseTransferResult};
use contract_ffi::value::account::PurseId;
use contract_ffi::value::uint::U512;

#[repr(u16)]
enum Error {
<<<<<<< HEAD
    TransferFromSourceToPayment = 0,
    TransferFromPaymentToSource,
    GetBalance,
    CheckBalance,
=======
    GetPosURef = 1,
    TransferFromSourceToPayment = 2,
    TransferFromPaymentToSource = 3,
    GetBalance = 4,
    CheckBalance = 5,
    MissingArgument = 100,
    InvalidArgument = 101,
>>>>>>> 11eb35a3
}

#[no_mangle]
pub extern "C" fn call() {
    let pos_pointer = contract_api::get_pos();
    let source_purse = contract_api::main_purse();
    let payment_amount: U512 = 100.into();
    // amount passed to payment contract
    let payment_fund: U512 = match contract_api::get_arg(0) {
        Some(Ok(data)) => data,
        Some(Err(_)) => contract_api::revert(Error::InvalidArgument as u32),
        None => contract_api::revert(Error::MissingArgument as u32),
    };
    let payment_purse: PurseId =
        contract_api::call_contract(pos_pointer, &("get_payment_purse",), &Vec::new());

    // can deposit
    if let PurseTransferResult::TransferError =
        contract_api::transfer_from_purse_to_purse(source_purse, payment_purse, payment_amount)
    {
        contract_api::revert(ApiError::User(Error::TransferFromSourceToPayment as u16).into());
    }

    let payment_balance = match contract_api::get_balance(payment_purse) {
        Some(amount) => amount,
        None => contract_api::revert(ApiError::User(Error::GetBalance as u16).into()),
    };

    if payment_balance.saturating_sub(payment_fund) != payment_amount {
        contract_api::revert(ApiError::User(Error::CheckBalance as u16).into())
    }

    // cannot withdraw
    if let PurseTransferResult::TransferSuccessful =
        contract_api::transfer_from_purse_to_purse(payment_purse, source_purse, payment_amount)
    {
        contract_api::revert(ApiError::User(Error::TransferFromPaymentToSource as u16).into());
    }
}<|MERGE_RESOLUTION|>--- conflicted
+++ resolved
@@ -10,20 +10,10 @@
 
 #[repr(u16)]
 enum Error {
-<<<<<<< HEAD
     TransferFromSourceToPayment = 0,
     TransferFromPaymentToSource,
     GetBalance,
     CheckBalance,
-=======
-    GetPosURef = 1,
-    TransferFromSourceToPayment = 2,
-    TransferFromPaymentToSource = 3,
-    GetBalance = 4,
-    CheckBalance = 5,
-    MissingArgument = 100,
-    InvalidArgument = 101,
->>>>>>> 11eb35a3
 }
 
 #[no_mangle]
@@ -34,8 +24,8 @@
     // amount passed to payment contract
     let payment_fund: U512 = match contract_api::get_arg(0) {
         Some(Ok(data)) => data,
-        Some(Err(_)) => contract_api::revert(Error::InvalidArgument as u32),
-        None => contract_api::revert(Error::MissingArgument as u32),
+        Some(Err(_)) => contract_api::revert(ApiError::InvalidArgument.into()),
+        None => contract_api::revert(ApiError::MissingArgument.into()),
     };
     let payment_purse: PurseId =
         contract_api::call_contract(pos_pointer, &("get_payment_purse",), &Vec::new());
