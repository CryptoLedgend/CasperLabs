use derive_more::Deref;

use crate::{state::State, traits::Context, validators::ValidatorIndex, vertex::WireVote};

/// The observed behavior of a validator at some point in time.
#[derive(Clone, Debug, Eq, PartialEq)]
pub enum Observation<C: Context> {
    /// No vote by that validator was observed yet.
    None,
    /// The validator's latest vote.
    Correct(C::VoteHash),
    /// The validator has been seen
    Faulty,
}

impl<C: Context> Observation<C> {
    /// Returns the vote hash, if this is a correct observation.
    pub fn correct(&self) -> Option<&C::VoteHash> {
        match self {
            Self::None | Self::Faulty => None,
            Self::Correct(hash) => Some(hash),
        }
    }

    fn is_correct(&self) -> bool {
        match self {
            Self::None | Self::Faulty => false,
            Self::Correct(_) => true,
        }
    }
}

/// The observed behavior of all validators at some point in time.
#[derive(Clone, Debug, Deref, Eq, PartialEq)]
pub struct Panorama<C: Context>(pub Vec<Observation<C>>);

impl<C: Context> Panorama<C> {
    /// Creates a new, empty panorama.
    pub fn new(num_validators: usize) -> Panorama<C> {
        Panorama(vec![Observation::None; num_validators])
    }

    /// Returns the observation for the given validator. Panics if the index is out of range.
    pub fn get(&self, idx: ValidatorIndex) -> &Observation<C> {
<<<<<<< HEAD
        &self[usize::from(idx.0)]
=======
        &self.0[idx.0 as usize]
>>>>>>> f652388f
    }

    /// Returns `true` if there is no correct observation yet.
    pub fn is_empty(&self) -> bool {
        !self.iter().any(Observation::is_correct)
    }

    /// Returns an iterator over all observations, by validator index.
    pub fn enumerate(&self) -> impl Iterator<Item = (ValidatorIndex, &Observation<C>)> {
        self.iter()
            .enumerate()
            .map(|(idx, obs)| (ValidatorIndex(idx as u32), obs))
    }

    /// Updates this panorama by adding one vote. Assumes that all justifications of that vote are
    /// already seen.
    pub fn update(&mut self, idx: ValidatorIndex, obs: Observation<C>) {
        self.0[idx.0 as usize] = obs;
    }
}

/// A vote sent to or received from the network.
#[derive(Clone, Debug, Eq, PartialEq)]
pub struct Vote<C: Context> {
    // TODO: Signature
    /// The list of latest messages and faults observed by the sender of this message.
    pub panorama: Panorama<C>,
    /// The number of earlier messages by the same sender.
    pub seq_number: u64,
    /// The validator who created and sent this vote.
    pub sender: ValidatorIndex,
    /// The block this is a vote for. Either it or its parent must be the fork choice.
    pub block: C::VoteHash,
    /// A skip list index of the sender's swimlane, i.e. the previous vote by the same sender.
    ///
    /// For every `p = 1 << i` that divides `seq_number`, this contains an `i`-th entry pointing to
    /// the older vote with `seq_number - p`.
    pub skip_idx: Vec<C::VoteHash>,
}

impl<C: Context> Vote<C> {
    /// Creates a new `Vote` from the `WireVote`, and returns the values if it contained any.
    /// Values must be stored as a block, with the same hash.
    pub fn new(
        wvote: WireVote<C>,
        fork_choice: Option<&C::VoteHash>,
        state: &State<C>,
    ) -> (Vote<C>, Option<Vec<C::ConsensusValue>>) {
        let block = if wvote.values.is_some() {
            wvote.hash // A vote with a new block votes for itself.
        } else {
            // If the vote didn't introduce a new block, it votes for the fork choice itself.
            // `Highway::add_vote` checks that the panorama is not empty.
            fork_choice
                .cloned()
                .expect("nonempty panorama has nonempty fork choice")
        };
        let mut skip_idx = Vec::new();
        if let Some(hash) = wvote.panorama.get(wvote.sender).correct() {
            skip_idx.push(hash.clone());
            for i in 0..wvote.seq_number.trailing_zeros() as usize {
                let old_vote = state.vote(&skip_idx[i]);
                skip_idx.push(old_vote.skip_idx[i].clone());
            }
        }
        let vote = Vote {
            panorama: wvote.panorama,
            seq_number: wvote.seq_number,
            sender: wvote.sender,
            block,
            skip_idx,
        };
        (vote, wvote.values)
    }
}<|MERGE_RESOLUTION|>--- conflicted
+++ resolved
@@ -42,11 +42,7 @@
 
     /// Returns the observation for the given validator. Panics if the index is out of range.
     pub fn get(&self, idx: ValidatorIndex) -> &Observation<C> {
-<<<<<<< HEAD
-        &self[usize::from(idx.0)]
-=======
         &self.0[idx.0 as usize]
->>>>>>> f652388f
     }
 
     /// Returns `true` if there is no correct observation yet.
