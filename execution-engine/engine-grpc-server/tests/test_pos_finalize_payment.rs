extern crate casperlabs_engine_grpc_server;
extern crate contract_ffi;
extern crate engine_core;
extern crate engine_shared;
extern crate engine_storage;
extern crate grpc;

use std::collections::HashMap;
use std::convert::TryInto;

use contract_ffi::key::Key;
use contract_ffi::value::account::{Account, PublicKey, PurseId};
use contract_ffi::value::U512;

use engine_core::engine_state::genesis::{POS_PAYMENT_PURSE, POS_REWARDS_PURSE};
use engine_core::engine_state::{EngineConfig, CONV_RATE};

use test_support::{DeployBuilder, ExecRequestBuilder, WasmTestBuilder, DEFAULT_BLOCK_TIME};

#[allow(unused)]
mod test_support;

const FINALIZE_PAYMENT: &str = "pos_finalize_payment.wasm";
const LOCAL_REFUND_PURSE: &str = "local_refund_purse";
const POS_REFUND_PURSE_NAME: &str = "pos_refund_purse";
const GENESIS_ADDR: [u8; 32] = [6u8; 32];
const SYSTEM_ADDR: [u8; 32] = [0u8; 32];
const ACCOUNT_ADDR: [u8; 32] = [1u8; 32];

fn initialize() -> WasmTestBuilder {
    let mut builder = WasmTestBuilder::default();

    builder
        .run_genesis(GENESIS_ADDR, HashMap::new())
        .exec_with_args(
            GENESIS_ADDR,
            "transfer_to_account_01.wasm",
            DEFAULT_BLOCK_TIME,
<<<<<<< HEAD
            [1u8; 32],
            SYSTEM_ADDR,
=======
            1,
            (SYSTEM_ADDR,),
>>>>>>> 98be8469
        )
        .expect_success()
        .commit()
        .exec_with_args(
            GENESIS_ADDR,
            "transfer_to_account_01.wasm",
            DEFAULT_BLOCK_TIME,
<<<<<<< HEAD
            [2u8; 32],
            ACCOUNT_ADDR,
=======
            2,
            (ACCOUNT_ADDR,),
>>>>>>> 98be8469
        )
        .expect_success()
        .commit();

    builder
}

#[ignore]
#[test]
fn finalize_payment_should_not_be_run_by_non_system_accounts() {
    let mut builder = initialize();
    let payment_amount = U512::from(300);
    let spent_amount = U512::from(75);
    let refund_purse: Option<PurseId> = None;
    let args = (
        payment_amount,
        refund_purse,
        Some(spent_amount),
        Some(ACCOUNT_ADDR),
    );

    assert!(builder
        .exec_with_args(
            GENESIS_ADDR,
            FINALIZE_PAYMENT,
            DEFAULT_BLOCK_TIME,
            [1u8; 32],
            args
        )
        .is_error());
    assert!(builder
        .exec_with_args(
            ACCOUNT_ADDR,
            FINALIZE_PAYMENT,
            DEFAULT_BLOCK_TIME,
            [2u8; 32],
            args
        )
        .is_error());
}

#[ignore]
#[test]
fn finalize_payment_should_pay_validators_and_refund_user() {
    let mut builder = initialize();
    let payment_amount = U512::from(300);
    let spent_amount = U512::from(75);
    let refund_purse_flag: u8 = 0;
    let args = (
        payment_amount,
        refund_purse_flag,
        Some(spent_amount),
        Some(ACCOUNT_ADDR),
    );

    let payment_pre_balance = get_pos_payment_purse_balance(&builder);
    let rewards_pre_balance = get_pos_rewards_purse_balance(&builder);
    let account_pre_balance = get_account_balance(&builder, ACCOUNT_ADDR);

    assert!(payment_pre_balance.is_zero()); // payment purse always starts with zero balance

    builder
        .exec_with_args(
            SYSTEM_ADDR,
            FINALIZE_PAYMENT,
            DEFAULT_BLOCK_TIME,
            [1u8; 32],
            args,
        )
        .expect_success()
        .commit();

    let payment_post_balance = get_pos_payment_purse_balance(&builder);
    let rewards_post_balance = get_pos_rewards_purse_balance(&builder);
    let account_post_balance = get_account_balance(&builder, ACCOUNT_ADDR);

    assert_eq!(rewards_pre_balance + spent_amount, rewards_post_balance); // validators get paid

    // user gets refund
    assert_eq!(
        account_pre_balance + payment_amount - spent_amount,
        account_post_balance
    );

    assert!(payment_post_balance.is_zero()); // payment purse always ends with zero balance
}

#[ignore]
#[test]
fn finalize_payment_should_refund_to_specified_purse() {
    let engine_config = EngineConfig::new().set_use_payment_code(true);
    let mut builder = WasmTestBuilder::new(engine_config);
    let payment_amount = U512::from(10_000_000);
    let refund_purse_flag: u8 = 1;
    // Don't need to run finalize_payment manually, it happens during
    // the deploy because payment code is enabled.
    let args: (U512, u8, Option<U512>, Option<PublicKey>) =
        (payment_amount, refund_purse_flag, None, None);

    builder.run_genesis(GENESIS_ADDR, HashMap::default());

    let payment_pre_balance = get_pos_payment_purse_balance(&builder);
    let rewards_pre_balance = get_pos_rewards_purse_balance(&builder);
    let refund_pre_balance = get_named_account_balance(&builder, GENESIS_ADDR, LOCAL_REFUND_PURSE)
        .unwrap_or_else(U512::zero);

    assert!(get_pos_refund_purse(&builder).is_none()); // refund_purse always starts unset
    assert!(payment_pre_balance.is_zero()); // payment purse always starts with zero balance

    let exec_request = {
        let genesis_public_key = PublicKey::new(GENESIS_ADDR);

        let deploy = DeployBuilder::new()
            .with_address(GENESIS_ADDR)
            .with_deploy_hash([1; 32])
            .with_session_code("do_nothing.wasm", ())
            .with_payment_code(FINALIZE_PAYMENT, args)
            .with_authorization_keys(&[genesis_public_key])
            .build();

        ExecRequestBuilder::new().push_deploy(deploy).build()
    };
    builder
        .exec_with_exec_request(exec_request)
        .expect_success()
        .commit();

    let spent_amount: U512 = {
        let response = builder
            .get_exec_response(0)
            .expect("there should be a response");

        (test_support::get_success_result(&response).cost * CONV_RATE).into()
    };

    let payment_post_balance = get_pos_payment_purse_balance(&builder);
    let rewards_post_balance = get_pos_rewards_purse_balance(&builder);
    let refund_post_balance = get_named_account_balance(&builder, GENESIS_ADDR, LOCAL_REFUND_PURSE)
        .expect("should have refund balance");

    assert_eq!(rewards_pre_balance + spent_amount, rewards_post_balance); // validators get paid

    // user gets refund
    assert_eq!(
        refund_pre_balance + payment_amount - spent_amount,
        refund_post_balance
    );

    assert!(get_pos_refund_purse(&builder).is_none()); // refund_purse always ends unset
    assert!(payment_post_balance.is_zero()); // payment purse always ends with zero balance
}

// ------------- utility functions -------------------- //

fn get_pos_payment_purse_balance(builder: &WasmTestBuilder) -> U512 {
    let purse_id = get_pos_purse_id_by_name(builder, POS_PAYMENT_PURSE)
        .expect("should find PoS payment purse");
    builder.get_purse_balance(purse_id)
}

fn get_pos_rewards_purse_balance(builder: &WasmTestBuilder) -> U512 {
    let purse_id = get_pos_purse_id_by_name(builder, POS_REWARDS_PURSE)
        .expect("should find PoS rewards purse");
    builder.get_purse_balance(purse_id)
}

fn get_pos_refund_purse(builder: &WasmTestBuilder) -> Option<Key> {
    let pos_contract = builder.get_pos_contract();

    pos_contract
        .urefs_lookup()
        .get(POS_REFUND_PURSE_NAME)
        .cloned()
}

fn get_pos_purse_id_by_name(builder: &WasmTestBuilder, purse_name: &str) -> Option<PurseId> {
    let pos_contract = builder.get_pos_contract();

    pos_contract
        .urefs_lookup()
        .get(purse_name)
        .and_then(Key::as_uref)
        .map(|u| PurseId::new(*u))
}

fn get_account_balance(builder: &WasmTestBuilder, account_address: [u8; 32]) -> U512 {
    let account_key = Key::Account(account_address);

    let account: Account = builder
        .query(None, account_key, &[])
        .and_then(|v| v.try_into().ok())
        .expect("should find balance uref");

    let purse_id = account.purse_id();

    builder.get_purse_balance(purse_id)
}

fn get_named_account_balance(
    builder: &WasmTestBuilder,
    account_address: [u8; 32],
    name: &str,
) -> Option<U512> {
    let account_key = Key::Account(account_address);

    let account: Account = builder
        .query(None, account_key, &[])
        .and_then(|v| v.try_into().ok())
        .expect("should find balance uref");

    let purse_id = account
        .urefs_lookup()
        .get(name)
        .and_then(Key::as_uref)
        .map(|u| PurseId::new(*u));

    purse_id.map(|id| builder.get_purse_balance(id))
}<|MERGE_RESOLUTION|>--- conflicted
+++ resolved
@@ -36,13 +36,8 @@
             GENESIS_ADDR,
             "transfer_to_account_01.wasm",
             DEFAULT_BLOCK_TIME,
-<<<<<<< HEAD
             [1u8; 32],
-            SYSTEM_ADDR,
-=======
-            1,
             (SYSTEM_ADDR,),
->>>>>>> 98be8469
         )
         .expect_success()
         .commit()
@@ -50,13 +45,8 @@
             GENESIS_ADDR,
             "transfer_to_account_01.wasm",
             DEFAULT_BLOCK_TIME,
-<<<<<<< HEAD
             [2u8; 32],
-            ACCOUNT_ADDR,
-=======
-            2,
             (ACCOUNT_ADDR,),
->>>>>>> 98be8469
         )
         .expect_success()
         .commit();
