import { action, observable } from 'mobx';

import ErrorContainer from './ErrorContainer';
import { CasperService, decodeBase16, DeployUtil, encodeBase16 } from 'casperlabs-sdk';
import { FieldState, FormState } from 'formstate';
import { numberGreaterThan, validateBase16, validateInt, valueRequired } from '../lib/FormsValidator';
import validator from 'validator';
import $ from 'jquery';
import { Deploy } from 'casperlabs-grpc/io/casperlabs/casper/consensus/consensus_pb';
import { CLType, CLValueInstance, Key } from 'casperlabs-grpc/io/casperlabs/casper/consensus/state_pb';
<<<<<<< HEAD
import { decodeBase64 } from 'tweetnacl-ts';
=======
import JSBI from 'jsbi';
>>>>>>> b1919e08

type SupportedType = CLType.SimpleMap[keyof CLType.SimpleMap] | 'Bytes';

export enum KeyType {
  ADDRESS = 'Address',
  HASH = 'Hash',
  UREF = 'URef',
  LOCAL = 'Local'
}

export enum BitWidth {
  B_128 = 128,
  B_256 = 256,
  B_512 = 512
}

const powerOf2 = (n: number): JSBI => {
  return JSBI.exponentiate(JSBI.BigInt(2), JSBI.BigInt(n));
};

const numberLimitForUnsigned = (bit: number) => {
  return {
    min: JSBI.BigInt(0),
    max: JSBI.subtract(powerOf2(bit), JSBI.BigInt(1))
  };
};

const numberLimitForSigned = (bit: number) => {
  return {
    min: JSBI.multiply(JSBI.BigInt(-1), powerOf2(bit - 1)),
    max: JSBI.subtract(powerOf2(bit - 1), JSBI.BigInt(1))
  };
};


const NumberLimit = {
  [CLType.Simple.U8]: numberLimitForUnsigned(8),
  [CLType.Simple.U32]: numberLimitForUnsigned(32),
  [CLType.Simple.U64]: numberLimitForUnsigned(64),
  [CLType.Simple.U128]: numberLimitForUnsigned(128),
  [CLType.Simple.U256]: numberLimitForUnsigned(256),
  [CLType.Simple.U512]: numberLimitForUnsigned(512),
  [CLType.Simple.I32]: numberLimitForSigned(32),
  [CLType.Simple.I64]: numberLimitForSigned(64)
};

export type DeployArgument = {
  name: FieldState<string>,
  type: FieldState<SupportedType>,
  // if type == ArgumentType.Key then the type of secondType is KeyType
  // and if type == ArgumentType.BIG_INT, then the type of secondType is BitWidth
  // otherwise second equals to null
  secondType: FieldState<KeyType | BitWidth | null>,
  URefAccessRight: FieldState<Key.URef.AccessRightsMap[keyof Key.URef.AccessRightsMap]>, // null if type != ArgumentType.KEY
  value: FieldState<string>
}

export type FormDeployArgument = FormState<DeployArgument>;
type FormDeployArguments = FormState<FormDeployArgument[]>;

export type DeployConfiguration = {
  contractType: FieldState<DeployUtil.ContractType | null>,
  contractHash: FieldState<string>,
  paymentAmount: FieldState<number>,
  fromAddress: FieldState<string>
}

export type FormDeployConfiguration = FormState<DeployConfiguration>;

interface RawDeployArguments {
  name: string,
  type: SupportedType,
  secondType: KeyType | BitWidth | null,
  URefAccessRight: Key.URef.AccessRightsMap[keyof Key.URef.AccessRightsMap],
  value: string
}

interface UserInputPersistent {
  deployConfiguration: {
    contractType: DeployUtil.ContractType | null,
    paymentAmount: number,
    fromAddress: string
  },
  deployArguments: RawDeployArguments[],
  editingDeployArguments: RawDeployArguments[],
  editing: boolean
}

export class DeployContractsContainer {
  @observable deployConfiguration: FormDeployConfiguration = new FormState<DeployConfiguration>({
    contractType: new FieldState<DeployUtil.ContractType | null>(null).validators(valueRequired),
    contractHash: new FieldState('').disableAutoValidation(),
    paymentAmount: new FieldState<number>(10000000).validators(
      numberGreaterThan(0),
      validateInt
    ),
    fromAddress: new FieldState<string>('')
  }).compose().validators(deployConfiguration => {
    if (deployConfiguration.contractType.$ === DeployUtil.ContractType.Hash) {
      let value = deployConfiguration.contractHash.value;
      let v = validateBase16(value) || valueRequired(value);
      if (v !== false) {
        deployConfiguration.contractHash.setError(v);
      }
      return v;
    } else {
      // WASM
      if (!this.selectedFile) {
        const msg = 'Upload WASM file firstly';
        alert(msg);
        return msg;
      }
    }
    return false;
  });
  @observable deployArguments: FormDeployArguments = new FormState<FormDeployArgument[]>([]);
  @observable editingDeployArguments: FormDeployArguments = new FormState<FormDeployArgument[]>([]);
  @observable selectedFile: File | null = null;
  @observable editing: boolean = false;
  @observable signDeployModal: boolean = false;
  // indicate whether we are waiting for signing from plugin
  @observable signing: boolean = false;
  // hash of deploy result
  @observable deployedHash: string | null = null;
  private selectedFileContent: null | ByteArray = null;
  private static PersistentKey = 'deploy-configuration';

  // id for accordion
  accordionId = 'deploy-table-accordion';

  constructor(
    private errors: ErrorContainer,
    private casperService: CasperService
  ) {
    this.tryRestore();
  }

  @action.bound
  removeDeployArgument(deployArgument: FormDeployArgument) {
    let i = this.deployArguments.$.findIndex((f) => f === deployArgument);
    this.deployArguments.$.splice(i, 1);
    this.saveToSessionStore();
  }

  @action.bound
  addNewEditingDeployArgument() {
    this.editing = true;
    this.editingDeployArguments.$.push(this.newDeployArgument());
  }

  private newDeployArgument(
    name: string = '',
    type: SupportedType = CLType.Simple.BOOL,
    secondType: KeyType | BitWidth | null = null,
    accessRight: Key.URef.AccessRightsMap[keyof Key.URef.AccessRightsMap] = Key.URef.AccessRights.NONE,
    value: string = ''
  ) {
    return new FormState({
      name: new FieldState<string>(name).disableAutoValidation().validators(valueRequired),
      type: new FieldState<SupportedType>(type),
      secondType: new FieldState<KeyType | BitWidth | null>(secondType),
      URefAccessRight: new FieldState<Key.URef.AccessRightsMap[keyof Key.URef.AccessRightsMap]>(accessRight),
      value: new FieldState<string>(value).disableAutoValidation().validators(valueRequired)
    }).compose().validators(this.validateDeployArgument);
  }

  @action.bound
  handleFileSelect(e: React.ChangeEvent<HTMLInputElement>) {
    if (e.target.files) {
      this.selectedFileContent = null;
      this.selectedFile = e.target.files[0];
      const reader = new FileReader();
      reader.readAsArrayBuffer(this.selectedFile);
      reader.onload = _ => {
        this.selectedFileContent = new Uint8Array(reader.result as ArrayBuffer);
      };
    }
  }

  @action.bound
  async saveEditingDeployArguments() {
    const res = await this.editingDeployArguments.validate();
    if (!res.hasError) {
      while (this.editingDeployArguments.$.length) {
        this.deployArguments.$.push(this.editingDeployArguments.$.shift()!);
      }
      this.editing = false;
    }
    // persist manually
    this.saveToSessionStore();
  }

  @action.bound
  cancelEditing() {
    this.editingDeployArguments.$.splice(0, this.editingDeployArguments.$.length);
    this.editing = false;
    this.saveToSessionStore();
  }

  @action.bound
  clearForm() {
    let msg = 'Do you want to clear the form?';
    if (window.confirm(msg)) {
      this.deployConfiguration.reset();
      this.editing = false;
      this.editingDeployArguments.reset();
      this.deployArguments.reset();
    }
  }


  @action.bound
  async openSignModal() {
    let v1 = await this.deployConfiguration.validate();
    let v2 = await this.deployArguments.validate();
    if (v1.hasError || v2.hasError) {
      return;
    } else {
      this.signDeployModal = true;
    }
  }

  @action.bound
  async onSubmit() {
    return this.errors.withCapture(this._onSubmit()).catch(() => {
      return false;
    });
  }

  @action.bound
  async _onSubmit() {
    this.deployedHash = null;
    if (!window.casperlabsHelper?.isConnected()) {
      throw new Error('Please Install the CasperLabs Sign Helper Plugin firstly');
    }

    const publicKeyBase64 = await window.casperlabsHelper!.getSelectedPublicKey();
    if (!publicKeyBase64) {
      throw new Error('Please create account in the Plugin firstly');
    }
    const publicKey = decodeBase64(publicKeyBase64);
    let deploy = await this.makeDeploy(publicKey);
    if (!deploy) {
      return false;
    }

    this.signing = true;
    let sigBase64;
    try {
      sigBase64 = await window.casperlabsHelper!.sign(deploy!.getDeployHash_asB64());
      this.signing = false;
      let signedDeploy = DeployUtil.setSignature(deploy, decodeBase64(sigBase64), publicKey);
      await this.casperService.deploy(signedDeploy);
      ($(`#${this.accordionId}`) as any).collapse('hide');
      this.deployedHash = encodeBase16(signedDeploy.getDeployHash_asU8());
      return true;
    } catch (e) {
      this.signing = false;
      throw e;
    }
  }

  private async makeDeploy(publicKey: Uint8Array): Promise<Deploy | null> {
    let deployConfigurationForm = await this.deployConfiguration.validate();
    let deployArguments = await this.deployArguments.validate();
    if (deployConfigurationForm.hasError || deployArguments.hasError) {
      return null;
    } else {
      const config = deployConfigurationForm.value;
      const args = deployArguments.value;
      let type: DeployUtil.ContractType;
      let session: ByteArray;
      if (config.contractType.value === DeployUtil.ContractType.Hash) {
        type = DeployUtil.ContractType.Hash;
        session = decodeBase16(config.contractHash.value);
      } else {
        type = DeployUtil.ContractType.WASM;
        session = this.selectedFileContent!;
      }
      let argsProto = args.map((arg: FormState<DeployArgument>) => {
        return this.buildArgument(arg);
      });
      const paymentAmount = config.paymentAmount.value;

      return DeployUtil.makeDeploy(argsProto, type, session, null, JSBI.BigInt(paymentAmount), publicKey);
    }
  }

  private buildArgument(arg: FormState<DeployArgument>) {
    const argValueStr: string = arg.$.value.value;
    const type = arg.$.type.$;
    let clValueInstance: CLValueInstance;
    if (type === 'Bytes') {
      clValueInstance = this.buildBytesTypeArg(argValueStr);
    } else {
      const simpleType = type as CLType.SimpleMap[keyof CLType.SimpleMap];
      clValueInstance = this.buildSimpleTypeArg(simpleType, argValueStr, arg);
    }

    const deployArg = new Deploy.Arg();
    deployArg.setName(arg.$.name.value);
    deployArg.setValue(clValueInstance);
    return deployArg;
  }

  private buildBytesTypeArg(argValueStr: string): CLValueInstance {
    const innerType = new CLType();
    innerType.setSimpleType(CLType.Simple.U8);
    const fixedListType = new CLType.FixedList();
    fixedListType.setInner(innerType);
    const bytes = decodeBase16(argValueStr);
    fixedListType.setLen(bytes.length);

    const clType = new CLType();
    clType.setFixedListType(fixedListType);

    const value = new CLValueInstance.Value();
    value.setBytesValue(bytes);

    const clValueInstance = new CLValueInstance();
    clValueInstance.setClType(clType);
    clValueInstance.setValue(value);
    return clValueInstance;
  }

  private buildSimpleTypeArg(simpleType: CLType.SimpleMap[keyof CLType.SimpleMap], argValueStr: string, arg: FormState<DeployArgument>): CLValueInstance {
    const value = new CLValueInstance.Value();
    const clType = new CLType();
    switch (simpleType) {
      case CLType.Simple.U8:
        value.setU8(parseInt(argValueStr));
        break;
      case CLType.Simple.U32:
        value.setU32(parseInt(argValueStr));
        break;
      case CLType.Simple.U64:
        value.setU64(parseInt(argValueStr));
        break;
      case CLType.Simple.I32:
        value.setI32(parseInt(argValueStr));
        break;
      case CLType.Simple.I64:
        value.setI64(parseInt(argValueStr));
        break;
      case CLType.Simple.U128:
        const u128 = new CLValueInstance.U128();
        u128.setValue(argValueStr);
        value.setU128(u128);
        break;
      case CLType.Simple.U256:
        const u256 = new CLValueInstance.U256();
        u256.setValue(argValueStr);
        value.setU256(u256);
        break;
      case CLType.Simple.U512:
        const u512 = new CLValueInstance.U512();
        u512.setValue(argValueStr);
        value.setU256(u512);
        break;
      case CLType.Simple.STRING:
        value.setStrValue(argValueStr);
        break;
      case CLType.Simple.BOOL:
        value.setBoolValue(validator.toBoolean(argValueStr));
        break;
      case CLType.Simple.KEY:
        const key = new Key();
        let keyType = arg.$.secondType.value as KeyType;
        let valueInByteArray = decodeBase16(argValueStr);
        switch (keyType) {
          case KeyType.ADDRESS:
            const address = new Key.Address();
            address.setAccount(valueInByteArray);
            key.setAddress(address);
            break;
          case KeyType.HASH:
            const hash = new Key.Hash();
            hash.setHash(valueInByteArray);
            key.setHash(hash);
            break;
          case KeyType.UREF:
            const uRef = new Key.URef();
            uRef.setUref(valueInByteArray);
            uRef.setAccessRights(arg.$.URefAccessRight.value!);
            key.setUref(uRef);
            break;
          case KeyType.LOCAL:
            const local = new Key.Local();
            local.setHash(valueInByteArray);
            key.setLocal(local);
            break;
        }
        value.setKey(key);
        break;
      case CLType.Simple.UREF:
        const URef = new Key.URef();
        URef.setAccessRights(arg.$.URefAccessRight.value!);
        URef.setUref(decodeBase16(argValueStr));
        value.setUref(URef);
        break;
    }
    clType.setSimpleType(simpleType);

    const clValueInstance = new CLValueInstance();
    clValueInstance.setClType(clType);
    clValueInstance.setValue(value);
    return clValueInstance;
  }

  /**
   * Implement validator for DeployArgument which can be used in formstate library,
   * If a truthy string is returned it represents a validation error.
   * @param deployArgument
   */
  private validateDeployArgument(deployArgument: DeployArgument): string | false {
    const value = deployArgument.value.$;
    switch (deployArgument.type.$) {
      case CLType.Simple.U8:
      case CLType.Simple.U32:
      case CLType.Simple.U64:
      case CLType.Simple.I32:
      case CLType.Simple.I64:
      case CLType.Simple.U128:
      case CLType.Simple.U256:
      case CLType.Simple.U512:
        let limit: { min: JSBI, max: JSBI } = (NumberLimit as any)[deployArgument.type.value];
        if (!validator.isNumeric(value)) {
          return `Value should be a number`;
        }
        const v = JSBI.BigInt(value);
        if (v < limit.min || v > limit.max) {
          return `Value should be in [${limit.min.toString(10)}, ${limit.max.toString(10)}]`;
        }
        return false;
      case CLType.Simple.STRING:
        return false;
      case CLType.Simple.BOOL:
        if (!validator.isBoolean(value)) {
          return `Value should be true or false`;
        }
        return false;
      case CLType.Simple.KEY:
      case CLType.Simple.UREF:
        if (!validator.isHexadecimal(value)) {
          return `Value should be base16`;
        }
        return false;
      case 'Bytes':
        if (!validator.isHexadecimal(value)) {
          return `Value should be base16`;
        }
        return false;
    }
    return false;
  }

  @action
  private tryRestore() {
    const preState = localStorage.getItem(DeployContractsContainer.PersistentKey);
    if (preState !== null) {
      const value = JSON.parse(preState) as UserInputPersistent;

      this.editing = value.editing;

      this.deployConfiguration.$.paymentAmount.onChange(value.deployConfiguration.paymentAmount);
      this.deployConfiguration.$.contractType.onChange(value.deployConfiguration.contractType);
      this.deployConfiguration.$.fromAddress.onChange(value.deployConfiguration.fromAddress);

      this.editingDeployArguments.reset();
      this.deployArguments.reset();

      value.editingDeployArguments?.forEach(arg => {
        const deployArgument = this.newDeployArgument(arg.name, arg.type, arg.secondType, arg.URefAccessRight, arg.value);
        this.editingDeployArguments.$.push(deployArgument);
      });

      value.deployArguments?.forEach(arg => {
        const deployArgument = this.newDeployArgument(arg.name, arg.type, arg.secondType, arg.URefAccessRight, arg.value);
        this.deployArguments.$.push(deployArgument);
      });
    }
  }

  public saveToSessionStore() {
    let deployConfiguration = this.deployConfiguration.$;
    let state: UserInputPersistent = {
      deployArguments: this.deployArguments.$.map(arg => {
        const value = arg.$;
        return {
          name: value.name.value,
          type: value.type.value,
          secondType: value.secondType.value,
          URefAccessRight: value.URefAccessRight.value,
          value: value.value.value
        };
      }),
      deployConfiguration: {
        contractType: deployConfiguration.contractType.value,
        paymentAmount: deployConfiguration.paymentAmount.value,
        fromAddress: deployConfiguration.fromAddress.value
      },
      editing: this.editing,
      editingDeployArguments: this.editingDeployArguments.$.map(arg => {
        const value = arg.$;
        return {
          name: value.name.value,
          type: value.type.value,
          secondType: value.secondType.value,
          URefAccessRight: value.URefAccessRight.value,
          value: value.value.value
        };
      })
    };

    localStorage.setItem(DeployContractsContainer.PersistentKey, JSON.stringify(state));
  }
}<|MERGE_RESOLUTION|>--- conflicted
+++ resolved
@@ -8,11 +8,8 @@
 import $ from 'jquery';
 import { Deploy } from 'casperlabs-grpc/io/casperlabs/casper/consensus/consensus_pb';
 import { CLType, CLValueInstance, Key } from 'casperlabs-grpc/io/casperlabs/casper/consensus/state_pb';
-<<<<<<< HEAD
 import { decodeBase64 } from 'tweetnacl-ts';
-=======
 import JSBI from 'jsbi';
->>>>>>> b1919e08
 
 type SupportedType = CLType.SimpleMap[keyof CLType.SimpleMap] | 'Bytes';
 
