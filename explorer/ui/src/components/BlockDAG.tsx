import * as React from 'react';
import { Block } from 'casperlabs-grpc/io/casperlabs/casper/consensus/consensus_pb';
import { BlockInfo } from 'casperlabs-grpc/io/casperlabs/casper/consensus/info_pb';
import { ListInline, Loading, RefreshButton, shortHash } from './Utils';
import * as d3 from 'd3';
import { encodeBase16 } from 'casperlabs-sdk';
import { ToggleButton, ToggleStore } from './ToggleButton';
<<<<<<< HEAD
import { reaction } from 'mobx';
import * as d3xyzoom from 'd3-xyzoom';
=======
import { autorun } from 'mobx';
>>>>>>> db10f058
import { observer } from 'mobx-react';

// https://bl.ocks.org/mapio/53fed7d84cd1812d6a6639ed7aa83868

const CircleRadius = 12;
const LineColor = '#AAA';
const FinalizedLineColor = '#83f2a1';
const OrphanedLineColor = '#FF0000';

export interface Props {
  title: string;
  refresh?: () => void;
  subscribeToggleStore?: ToggleStore;
  hideBallotsToggleStore?: ToggleStore;
  hideBlockHashToggleStore?: ToggleStore;
  blocks: BlockInfo[] | null;
  emptyMessage?: any;
  footerMessage?: any;
  width: string | number;
  height: string | number;
  selected?: BlockInfo;
  depth: number;
  onDepthChange?: (depth: number) => void;
  onSelected?: (block: BlockInfo) => void;
}

@observer
export class BlockDAG extends React.Component<Props, {}> {
  svg: SVGSVGElement | null = null;
  hint: HTMLDivElement | null = null;
  xTrans: d3.ScaleLinear<number, number> | null = null;
  yTrans: d3.ScaleLinear<number, number> | null = null;
  initialized = false;

  constructor(props: Props) {
    super(props);
    autorun(() => {
      this.renderGraph();
    }, {
      delay: 400
    })
  }

  render() {
    return (
      <div className="card mb-3">
        <div className="card-header">
          <span>{this.props.title}</span>
          <div className="float-right">
            <ListInline>
              {this.props.hideBallotsToggleStore && (
                <ToggleButton
                  label="Hide Ballots"
                  title="Hide Ballots"
                  toggleStore={this.props.hideBallotsToggleStore}
                  size="sm"
                />
              )}
              {this.props.subscribeToggleStore && (
                <ToggleButton
                  title="Subscribe to the latest added blocks"
                  label="Live Feed"
                  toggleStore={this.props.subscribeToggleStore}
                  size="sm"
                />
              )}
              {this.props.hideBlockHashToggleStore && (
                <ToggleButton
                  title="Hide BlockHash Label"
                  label="Hide Label"
                  toggleStore={this.props.hideBlockHashToggleStore}
                  size="sm"
                />
              )}
              {this.props.onDepthChange && (
                <select
                  title="Depth"
                  value={this.props.depth.toString()}
                  onChange={e =>
                    this.props.onDepthChange!(Number(e.target.value))
                  }
                >
                  {[10, 20, 50, 100].map(x => (
                    <option key={x} value={x}>
                      {x}
                    </option>
                  ))}
                </select>
              )}
              {this.props.refresh && (
                <RefreshButton refresh={() => this.props.refresh!()} />
              )}
            </ListInline>
          </div>
        </div>
        <div className="card-body">
          {this.props.blocks == null ? (
            <Loading />
          ) : this.props.blocks.length === 0 ? (
            <div className="small text-muted">
              {this.props.emptyMessage || 'No blocks to show.'}
            </div>
          ) : (
            <div className="svg-container">
              <svg
                width={this.props.width}
                height={this.props.height}
                ref={(ref: SVGSVGElement) => (this.svg = ref)}
              ></svg>
              <div
                className="svg-hint"
                ref={(ref: HTMLDivElement) => (this.hint = ref)}
              ></div>
            </div>
          )}
        </div>
        {this.props.footerMessage && (
          <div className="card-footer small text-muted">
            {this.props.footerMessage}
          </div>
        )}
      </div>
    );
  }

  /** Called so that the SVG is added when the component has been rendered,
   * however data will most likely still be uninitialized. */
  componentDidMount() {
    this.renderGraph();
  }

  renderGraph() {
    const hideBallot = this.props.hideBallotsToggleStore?.isPressed;
    const hideBlockHash = this.props.hideBlockHashToggleStore?.isPressed;

    let blocks = this.props.blocks;
    if (blocks == null || blocks.length === 0) {
      // The renderer will have removed the svg.
      this.initialized = false;
      return;
    }

    const svg = d3.select(this.svg);
    const hint = d3.select(this.hint);
    const validatorColor = consistentColor(d3.schemePaired);
    const eraColor = consistentColor(d3.schemeCategory10);
    // See what the actual width and height is.
    const width = $(this.svg!).width()!;
    const height = $(this.svg!).height()!;

    // see https://www.d3-graph-gallery.com/graph/interactivity_zoom.html#axisZoom
    // using axis transform function to simplify transform
    let initXTrans: d3.ScaleLinear<number, number> = d3
      .scaleLinear()
      .domain([0, width])
      .range([0, width]);
    let initYTrans: d3.ScaleLinear<number, number> = d3
      .scaleLinear()
      .domain([0, height])
      .range([0, height]);

    // Append items that will not change.
    if (!this.initialized) {
      this.xTrans = initXTrans;
      this.yTrans = initYTrans;
      // Add the zoomable container.
      svg.append('g').attr('class', 'container');

      // whether it is under horizontal only zoom mode
      let isHorizontal = false;
      const zoom = d3xyzoom
        .xyzoom()
        .extent([
          [0, 0],
          [width, height]
        ])
        .scaleExtent([
          [0.4, 4],
          [0.4, 4]
        ])
        .on('start', () => {
          // The first wheel event emits a start event; an end event is emitted when no wheel events are received for 150ms.
          // So if user press MetaKey(Windows button on Windows system or Command button on Mac)
          // when fire first wheel event, it enters the horizontal only zoom mode.
          if(d3.event.sourceEvent && d3.event.sourceEvent.type === 'wheel'){
            isHorizontal = d3.event.sourceEvent.metaKey;
            if(isHorizontal){
              svg.attr('cursor', 'ew-resize');
            }else{
              svg.attr('cursor', 'nesw-resize');
            }
          }else if(d3.event.sourceEvent && d3.event.sourceEvent.type === "mousedown"){
            svg.attr('cursor', 'grab');
          }
        })
        .on('zoom', () => {
          let t = d3.event.transform;
          this.xTrans = t.rescaleX(initXTrans);
          if (!isHorizontal) {
            this.yTrans = t.rescaleY(initYTrans);
          }
          updatePositions();
        })
        .on('end', () => {
          // reset
          isHorizontal = false;
          // set null to remove the attribute
          svg.attr('cursor', null);
          // see https://github.com/d3/d3-zoom/issues/48
          // Stored the current axis of x and y, and set the transform to be the identity transform,
          // where kx = 1, ky = 1, tx = ty = 0, so when switching between zoom mode,
          // both of them won't interleave.
          initXTrans = this.xTrans ?? initXTrans;
          initYTrans = this.yTrans ?? initYTrans;
          svg.property('__zoom', d3xyzoom.xyzoomIdentity);
        });

      svg.call(zoom);

      // add the defs of arrow which can be used to draw an arrow at the end of the lines to point at parents later
      svg
        .append('svg:defs')
        .append('svg:marker')
        .attr('id', 'arrow')
        .attr('refX', 6)
        .attr('refY', 6)
        .attr('markerWidth', 10)
        .attr('markerHeight', 10)
        .attr('orient', 'auto')
        .append('path')
        .attr('d', 'M 3 4 7 6 3 8')
        .attr('fill', LineColor);

      this.initialized = true;
    }

    // The container are the root layer to draw all node/label/line components
    const container = svg.select('.container');

    // Clear previous contents.
    container.selectAll('g').remove();

    let graph: Graph = calculateCoordinates(toGraph(blocks), width, height);

    const selectedId = this.props.selected && blockHash(this.props.selected);

    const link = container
      .append('g')
      .attr('class', 'links')
      .selectAll('line')
      .data(graph.links.filter((d:d3Link) => {
        if (hideBallot) {
          return isBlock(d.source.block) && isBlock(d.target.block);
        } else {
          return true;
        }
      }))
      .enter()
      .append('line')
      .attr('stroke', (d: d3Link) =>
        d.isOrphaned ? OrphanedLineColor : (d.isFinalized ? FinalizedLineColor : LineColor)
      )
      .attr('stroke-width', (d: d3Link) => (d.isMainParent ? 3 : 1))
      .attr('marker-end', 'url(#arrow)') // use the Arrow created above
      .attr('stroke-dasharray', (d: d3Link) =>
        d.isJustification ? '3, 3' : null
      )
      .attr('opacity', (d: d3Link) => (d.isJustification ? 0 : 1));

    const node = container
      .append('g')
      .attr('class', 'nodes')
      .selectAll('g')
      .data(
        graph.nodes.filter(node => {
          if (hideBallot) {
            return isBlock(node.block);
          } else {
            return true;
          }
        })
      )
      .enter()
      .append('g');

    node
      .append('circle')
      .attr('class', 'node')
      .attr('r', (d: d3Node) =>
        CircleRadius * (isBallot(d.block) ? 0.5 : 1.0))
      .attr('stroke', (d: d3Node) =>
        selectedId && d.id === selectedId ? '#E00' : eraColor(d.eraId)
      )
      .attr('stroke-width', (d: d3Node) =>
        selectedId && d.id === selectedId ? '7px' : '4px'
      )
      .attr('fill', (d: d3Node) => validatorColor(d.validator));

    // Append a node-label to each node
    const label = node
      .append('text')
      .attr('class', 'node-label')
      .text((d: d3Node) => d.title)
      .style('font-family', 'Arial')
      .style('font-size', 12)
      .style('pointer-events', 'none') // to prevent mouseover/drag capture
      .style('text-anchor', 'start')
      .attr('display', hideBlockHash ? 'none' : 'block');

    const focus = (d: any) => {
      let datum = d3.select(d3.event.target).datum() as d3Node;
      node.style('opacity', x =>
        graph.areNeighbours(x.id, datum.id) ? 1 : 0.1
      );
      label.attr('display', x =>
        graph.areNeighbours(x.id, datum.id) ? 'block' : 'none'
      );
      link.style('opacity', x =>
        x.source.id === datum.id || x.target.id === datum.id
          ? 1
          : x.isJustification
            ? 0
            : 0.1
      );
      hint.html(
        `Block: ${datum.id} @ ${datum.rank} <br /> Validator: ${datum.validator}`
      );
      hint.style('display', 'block');
    };

    const unfocus = () => {
      label.attr('display', hideBlockHash ? 'none' : 'block');
      node.style('opacity', 1);
      link.style('opacity', x => (x.isJustification ? 0 : 1));
      hint.style('display', 'none');
    };

    const select = (d: any) => {
      let datum = d3.select(d3.event.target).datum() as d3Node;
      this.props.onSelected && this.props.onSelected(datum.block);
    };

    node.on('mouseover', focus).on('mouseout', unfocus);
    node.on('click', select);

    const updatePositions = () => {
      const x = this.xTrans ?? initXTrans;
      const y = this.yTrans ?? initYTrans;
      // update position of node
      container
        .selectAll('circle.node')
        .attr('cx', (d: any) => x(d.x))
        .attr('cy', (d: any) => y(d.y));

      // update position of label
      container
        .selectAll('text.node-label')
        .attr('x', (d: any) => x(d.x) + 5)
        .attr('y', (d: any) => y(d.y) + 25)
        .attr('transform', (d: any) => `rotate(25 ${x(d.x)} ${y(d.y)})`); // rotate so a chain doesn't overlap on a small screen.

      // update positions of line
      container
        .selectAll('line')
        .attr('x1', (d: any) => x(d.source.x))
        .attr('y1', (d: any) => y(d.source.y))
        .attr('x2', (d: any) => {
          // We want the radius of Node keep the same after scaling, so we need use invert function to calculate that before scaling.
          const newRInX = x.invert(CircleRadius + 2) - x.invert(0);
          return x(
            d.source.x + (d.target.x - d.source.x) * shorten(d, newRInX)
          );
        })
        .attr('y2', (d: any) => {
          // We want the radius of Node keep the same after scaling, so we need use invert function to calculate that before scaling.
          const newRInY = y.invert(CircleRadius + 2) - y.invert(0);
          return y(
            d.source.y + (d.target.y - d.source.y) * shorten(d, newRInY)
          );
        });
    };

    updatePositions();
  }
}

interface d3Node {
  id: string;
  title: string;
  validator: string;
  eraId: string;
  rank: number;
  x?: number;
  y?: number;
  block: BlockInfo;
}

interface d3Link {
  source: d3Node;
  target: d3Node;
  isMainParent: boolean;
  isJustification: boolean;
  isFinalized: boolean;
  isOrphaned: boolean;
}

class Graph {
  private targets: Map<String, Set<String>> = new Map();

  constructor(public nodes: d3Node[], public links: d3Link[]) {
    links.forEach(link => {
      let targets = this.targets.get(link.source.id) || new Set<String>();
      targets.add(link.target.id);
      this.targets.set(link.source.id, targets);
    });
  }

  hasTarget = (from: string, to: string) =>
    this.targets.has(from) && this.targets.get(from)!.has(to);

  areNeighbours = (a: string, b: string) =>
    a === b || this.hasTarget(a, b) || this.hasTarget(b, a);
}

/** Turn blocks into the reduced graph structure. */
const toGraph = (blocks: BlockInfo[]) => {
  let nodes: d3Node[] = blocks.map(block => {
    let id = blockHash(block);
    return {
      id: id,
      title: shortHash(id),
      validator: validatorHash(block),
      eraId: keyBlockHash(block),
      rank: block
        .getSummary()!
        .getHeader()!
        .getJRank(),
      block: block
    };
  });

  let nodeMap = new Map(nodes.map(x => [x.id, x]));

  let links = blocks.flatMap(block => {
    let child = blockHash(block);

    let isChildFinalized = isFinalized(block);
    let isChildOrphaned = isOrphaned(block);
    let isChildBallot = isBallot(block);

    let parents = block
      .getSummary()!
      .getHeader()!
      .getParentHashesList_asU8()
      .map(h => encodeBase16(h));

    let parentSet = new Set(parents);

    let justifications = block
      .getSummary()!
      .getHeader()!
      .getJustificationsList()
      .map(x => encodeBase16(x.getLatestBlockHash_asU8()));

    let source = nodeMap.get(child)!;

    let parentLinks = parents
      .filter(p => nodeMap.has(p))
      .map(p => {
        let target = nodeMap.get(p)!;
        return {
          source: source,
          target: target,
          isMainParent: p === parents[0],
          isJustification: false,
          isFinalized: (isChildFinalized || isChildBallot) && isFinalized(target.block),
          // if child is an orphaned block, the link should be highlighted with OrphanedLineColor
          isOrphaned: isChildOrphaned
        };
      });

    let justificationLinks = justifications
      .filter(x => !parentSet.has(x))
      .filter(j => nodeMap.has(j))
      .map(j => {
        let target = nodeMap.get(j)!;
        return {
          source: source,
          target: target,
          isMainParent: false,
          isJustification: true,
          isFinalized: (isChildFinalized || isChildBallot) && isFinalized(target.block),
          isOrphaned: false
        };
      });

    return parentLinks.concat(justificationLinks);
  });

  return new Graph(nodes, links);
};

/** Calculate coordinates so that valiators are in horizontal swimlanes, time flowing left to right. */
const calculateCoordinates = (graph: Graph, width: number, height: number) => {
  const validators = [...new Set(graph.nodes.map(x => x.validator))].sort();
  const marginPercent = 0.4; // so that there are space between swimlanes
  const verticalStep = height / validators.length;
  const maxRank = Math.max(...graph.nodes.map(x => x.rank));
  const minRank = Math.min(...graph.nodes.map(x => x.rank));
  const horizontalStep = width / (maxRank - minRank + 2);

  // count how many nodes having the same (validator, rank)
  let countOfRanks = new Map<string, number>();
  // current index, for the specified key, curIndexOfRanks[key] = [0, countOfRanks[key])
  let curIndexOfRanks = new Map<string, number>();

  // since JavaScript doesn't support tuple as key of Map, we need to encode the primary keys
  let key = (node: d3Node) => `${node.validator},${node.rank}`;

  graph.nodes.forEach(node => {
    let k = key(node);
    if (countOfRanks.has(k)) {
      countOfRanks.set(k, countOfRanks.get(k)! + 1);
    } else {
      countOfRanks.set(k, 1);
    }
  });

  graph.nodes.forEach(node => {
    let k = key(node);
    let count = countOfRanks.get(k)!;
    let step = 0;

    if (count !== 1) {
      let index = curIndexOfRanks.has(k) ? curIndexOfRanks.get(k)! : 0;
      // for each node i of nodes NS having the same (validator, rank), c is the size of NS
      // its distance from the baseline of swimlane is (i / (c - 1) - 0.5) * height of swimlane
      // the height of swimlane is (1 - marginPercent) * verticalStep
      step = (index / (count - 1) - 0.5) * (1 - marginPercent);
      curIndexOfRanks.set(k, index + 1);
    }

    // (validators.indexOf(node.validator) + 0.5) * verticalStep is the y of the baseline of swimlane of node.validator
    node.y = (validators.indexOf(node.validator) + 0.5 + step) * verticalStep;
    node.x = (node.rank - minRank + 1) * horizontalStep;
  });

  return graph;
};

const blockHash = (block: BlockInfo) =>
  encodeBase16(block.getSummary()!.getBlockHash_asU8());

const keyBlockHash = (block: BlockInfo) =>
  encodeBase16(block.getSummary()!.getHeader()!.getKeyBlockHash_asU8());

const isBlock = (block: BlockInfo) =>
  block.getSummary()!.getHeader()!.getMessageType() === Block.MessageType.BLOCK;

const isBallot = (block: BlockInfo) => !isBlock(block);

const isFinalized = (block: BlockInfo) =>
  block.getStatus()!.getFinality() === BlockInfo.Status.Finality.FINALIZED;

const isOrphaned = (block: BlockInfo) =>
  isBlock(block) && block.getStatus()!.getFinality() === BlockInfo.Status.Finality.ORPHANED;

const validatorHash = (block: BlockInfo) =>
  encodeBase16(
    block
      .getSummary()!
      .getHeader()!
      .getValidatorPublicKey_asU8()
  );

/** Shorten lines by a fixed amount so that the line doesn't stick out from under the arrows tip. */
const shorten = (d: any, by: number) => {
  let length = Math.sqrt(
    Math.pow(d.target.x - d.source.x, 2) + Math.pow(d.target.y - d.source.y, 2)
  );
  return Math.max(0, (length - by) / length);
};

/** String hash for consistent colors. Same as Java. */
const hashCode = (s: string) => {
  let hash = 0;
  if (s.length === 0) return hash;
  for (let i = 0; i < s.length; i++) {
    let chr = s.charCodeAt(i);
    hash = (hash << 5) - hash + chr;
    hash |= 0; // Convert to 32bit integer
  }
  return hash;
};

const consistentColor = (colors: readonly string[]) => {
  // Display each validator with its own color.
  // https://www.d3-graph-gallery.com/graph/custom_color.html
  // http://bl.ocks.org/curran/3094b37e63b918bab0a06787e161607b
  // This can be used like `color(x.validator)` but it changes depending on which validators are on the screen.
  // const color = d3.scaleOrdinal(d3.schemeCategory10);
  // This can be used with a numeric value:
  // const hashRange: [number, number] = [-2147483648, 2147483647];
  //   d3.scaleSequential(d3.interpolateSpectral).domain(hashRange),
  const cl = colors.length;
  return (s: string) => {
    const h = hashCode(s);
    const c = Math.abs(h % cl);
    return colors[c];
  };
};

function arraysEqual<T>(a: T[] | null, b: T[] | null) {
  if (a === b) return true;
  if (a == null || b == null) return false;
  if (a.length != b.length) return false;
  for (let i = 0; i < a.length; ++i) {
    if (a[i] !== b[i]) return false;
  }
  return true;
}<|MERGE_RESOLUTION|>--- conflicted
+++ resolved
@@ -5,12 +5,8 @@
 import * as d3 from 'd3';
 import { encodeBase16 } from 'casperlabs-sdk';
 import { ToggleButton, ToggleStore } from './ToggleButton';
-<<<<<<< HEAD
-import { reaction } from 'mobx';
+import { autorun } from 'mobx';
 import * as d3xyzoom from 'd3-xyzoom';
-=======
-import { autorun } from 'mobx';
->>>>>>> db10f058
 import { observer } from 'mobx-react';
 
 // https://bl.ocks.org/mapio/53fed7d84cd1812d6a6639ed7aa83868
